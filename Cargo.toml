[package]
name = "tantivy"
version = "0.25.0"
authors = ["Paul Masurel <paul.masurel@gmail.com>"]
license = "MIT"
categories = ["database-implementations", "data-structures"]
description = """Search engine library"""
documentation = "https://docs.rs/tantivy/"
homepage = "https://github.com/quickwit-oss/tantivy"
repository = "https://github.com/quickwit-oss/tantivy"
readme = "README.md"
keywords = ["search", "information", "retrieval"]
edition = "2021"
rust-version = "1.85"
exclude = ["benches/*.json", "benches/*.txt"]

[dependencies]
oneshot = "0.1.7"
base64 = "0.22.0"
byteorder = "1.4.3"
crc32fast = "1.3.2"
once_cell = "1.10.0"
regex = { version = "1.5.5", default-features = false, features = [
    "std",
    "unicode",
] }
aho-corasick = "1.0"
tantivy-fst = "0.5"
memmap2 = { version = "0.9.5", optional = true }
lz4_flex = { version = "0.11", default-features = false, optional = true }
zstd = { version = "0.13", optional = true, default-features = false }
tempfile = { version = "3.12.0", optional = true }
log = "0.4.16"
serde = { version = "1.0.219", features = ["derive"] }
serde_json = "1.0.140"
fs4 = { version = "0.13.1", optional = true }
levenshtein_automata = "0.2.1"
uuid = { version = "1.0.0", features = ["v4", "serde"] }
crossbeam-channel = "0.5.4"
rust-stemmers = "1.2.0"
downcast-rs = "2.0.1"
bitpacking = { version = "0.9.2", default-features = false, features = [
    "bitpacker4x",
] }
census = "0.4.2"
rustc-hash = "2.0.0"
thiserror = "2.0.1"
htmlescape = "0.3.1"
fail = { version = "0.5.0", optional = true }
time = { version = "0.3.35", features = ["serde-well-known"] }
smallvec = "1.8.0"
rayon = "1.5.2"
lru = "0.12.0"
fastdivide = "0.4.0"
itertools = "0.14.0"
measure_time = "0.9.0"
arc-swap = "1.5.0"
bon = "3.3.1"
page_size = "0.6.0"

columnar = { version = "0.6", path = "./columnar", package = "tantivy-columnar" }
sstable = { version = "0.6", path = "./sstable", package = "tantivy-sstable", optional = true }
stacker = { version = "0.6", path = "./stacker", package = "tantivy-stacker" }
query-grammar = { version = "0.25.0", path = "./query-grammar", package = "tantivy-query-grammar" }
tantivy-bitpacker = { version = "0.9", path = "./bitpacker" }
common = { version = "0.10", path = "./common/", package = "tantivy-common" }
tokenizer-api = { version = "0.6", path = "./tokenizer-api", package = "tantivy-tokenizer-api" }
sketches-ddsketch = { version = "0.3.0", features = ["use_serde"] }
hyperloglogplus = { version = "0.4.1", features = ["const-loop"] }
futures-util = { version = "0.3.28", optional = true }
futures-channel = { version = "0.3.28", optional = true }
fnv = "1.0.7"
tokio = { version = "1.40.0", features = ["full"] }
anyhow = "1.0.86"
[target.'cfg(windows)'.dependencies]
winapi = "0.3.9"

[dev-dependencies]
binggan = "0.14.2"
rand = "0.8.5"
maplit = "1.0.2"
matches = "0.1.9"
pretty_assertions = "1.2.1"
proptest = "1.0.0"
test-log = "0.2.10"
futures = "0.3.21"
paste = "1.0.11"
more-asserts = "0.3.1"
rand_distr = "0.4.3"
time = { version = "0.3.10", features = ["serde-well-known", "macros"] }
postcard = { version = "1.0.4", features = [
  "use-std",
], default-features = false }
tokio = { version = "1.40.0", features = ["full"] }
anyhow = "1.0.86"
[target.'cfg(not(windows))'.dev-dependencies]
criterion = { version = "0.5", default-features = false }

[dev-dependencies.fail]
version = "0.5.0"
features = ["failpoints"]

[profile.release]
opt-level = 3
debug = false
debug-assertions = false

[profile.bench]
opt-level = 3
debug = true
debug-assertions = false

[profile.test]
debug-assertions = true
overflow-checks = true

[features]
default = ["mmap", "stopwords", "lz4-compression", "futures-util", "columnar-zstd-compression"]
mmap = ["fs4", "tempfile", "memmap2"]
stopwords = []

lz4-compression = ["lz4_flex"]
zstd-compression = ["zstd"]

# enable zstd-compression in columnar (and sstable)
columnar-zstd-compression = ["columnar/zstd-compression"]

failpoints = ["fail", "fail/failpoints"]
unstable = []                            # useful for benches.

quickwit = ["sstable", "futures-util", "futures-channel"]

# Compares only the hash of a string when indexing data.
# Increases indexing speed, but may lead to extremely rare missing terms, when there's a hash collision.
# Uses 64bit ahash.
compare_hash_only = ["stacker/compare_hash_only"]

[workspace]
members = [
    "query-grammar",
    "bitpacker",
    "common",
    "ownedbytes",
    "stacker",
    "sstable",
    "tokenizer-api",
    "columnar",
]

# Following the "fail" crate best practises, we isolate
# tests that define specific behavior in fail check points
# in a different binary.
#
# We do that because, fail rely on a global definition of
# failpoints behavior and hence, it is incompatible with
# multithreading.
[[test]]
name = "failpoints"
path = "tests/failpoints/mod.rs"
required-features = ["failpoints"]

[[bench]]
name = "analyzer"
harness = false

[[bench]]
name = "index-bench"
harness = false

[[bench]]
name = "agg_bench"
harness = false

[[bench]]
<<<<<<< HEAD
name = "range_query"
harness = false
=======
name = "exists_json"
harness = false

[[bench]]
name = "and_or_queries"
harness = false
>>>>>>> e1e131a8
<|MERGE_RESOLUTION|>--- conflicted
+++ resolved
@@ -172,14 +172,9 @@
 harness = false
 
 [[bench]]
-<<<<<<< HEAD
-name = "range_query"
-harness = false
-=======
 name = "exists_json"
 harness = false
 
 [[bench]]
 name = "and_or_queries"
 harness = false
->>>>>>> e1e131a8
