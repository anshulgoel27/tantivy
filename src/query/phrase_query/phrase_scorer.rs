use std::cmp::Ordering;

use crate::docset::{DocSet, TERMINATED};
use crate::fieldnorm::FieldNormReader;
use crate::postings::Postings;
use crate::query::bm25::Bm25Weight;
use crate::query::{Intersection, Scorer};
use crate::{DocId, Score};

struct PostingsWithOffset<TPostings> {
    offset: u32,
    postings: TPostings,
}

impl<TPostings: Postings> PostingsWithOffset<TPostings> {
    pub fn new(segment_postings: TPostings, offset: u32) -> PostingsWithOffset<TPostings> {
        PostingsWithOffset {
            offset,
            postings: segment_postings,
        }
    }

    pub fn positions(&mut self, output: &mut Vec<u32>) {
        self.postings.positions_with_offset(self.offset, output)
    }
}

impl<TPostings: Postings> DocSet for PostingsWithOffset<TPostings> {
    fn advance(&mut self) -> DocId {
        self.postings.advance()
    }

    fn seek(&mut self, target: DocId) -> DocId {
        self.postings.seek(target)
    }

    fn doc(&self) -> DocId {
        self.postings.doc()
    }

    fn size_hint(&self) -> u32 {
        self.postings.size_hint()
    }
}

pub struct PhraseScorer<TPostings: Postings> {
    intersection_docset: Intersection<PostingsWithOffset<TPostings>, PostingsWithOffset<TPostings>>,
    num_terms: usize,
    left_positions: Vec<u32>,
    right_positions: Vec<u32>,
    phrase_count: u32,
    fieldnorm_reader: FieldNormReader,
    similarity_weight_opt: Option<Bm25Weight>,
    slop: u32,
    left_slops: Vec<u8>,
    positions_buffer: Vec<u32>,
    slops_buffer: Vec<u8>,
}

/// Returns true if and only if the two sorted arrays contain a common element
fn intersection_exists(left: &[u32], right: &[u32]) -> bool {
    let mut left_index = 0;
    let mut right_index = 0;
    while left_index < left.len() && right_index < right.len() {
        let left_val = left[left_index];
        let right_val = right[right_index];
        match left_val.cmp(&right_val) {
            Ordering::Less => {
                left_index += 1;
            }
            Ordering::Equal => {
                return true;
            }
            Ordering::Greater => {
                right_index += 1;
            }
        }
    }
    false
}

pub(crate) fn intersection_count(left: &[u32], right: &[u32]) -> usize {
    let mut left_index = 0;
    let mut right_index = 0;
    let mut count = 0;
    while left_index < left.len() && right_index < right.len() {
        let left_val = left[left_index];
        let right_val = right[right_index];
        match left_val.cmp(&right_val) {
            Ordering::Less => {
                left_index += 1;
            }
            Ordering::Equal => {
                count += 1;
                left_index += 1;
                right_index += 1;
            }
            Ordering::Greater => {
                right_index += 1;
            }
        }
    }
    count
}

/// Intersect twos sorted arrays `left` and `right` and outputs the
/// resulting array in left.
///
/// Returns the length of the intersection
#[inline]
fn intersection(left: &mut Vec<u32>, right: &[u32]) {
    let mut left_index = 0;
    let mut right_index = 0;
    let mut count = 0;
    let left_len = left.len();
    let right_len = right.len();
    while left_index < left_len && right_index < right_len {
        let left_val = left[left_index];
        let right_val = right[right_index];
        match left_val.cmp(&right_val) {
            Ordering::Less => {
                left_index += 1;
            }
            Ordering::Equal => {
                left[count] = left_val;
                count += 1;
                left_index += 1;
                right_index += 1;
            }
            Ordering::Greater => {
                right_index += 1;
            }
        }
    }
    left.truncate(count);
}

/// Intersect twos sorted arrays `left` and `right` and outputs the
/// resulting array in left_positions if update_left is true.
///
/// Condition for match is that the distance between left and right is less than or equal to `slop`.
///
/// Returns the length of the intersection
#[inline]
fn intersection_count_with_slop(
    left_positions: &mut Vec<u32>,
    right_positions: &[u32],
    slop: u32,
    update_left: bool,
) -> usize {
    let mut left_index = 0;
    let mut right_index = 0;
    let mut count = 0;
    let left_len = left_positions.len();
    let right_len = right_positions.len();
    while left_index < left_len && right_index < right_len {
        let left_val = left_positions[left_index];
        let right_val = right_positions[right_index];

        let distance = left_val.abs_diff(right_val);
        if distance <= slop {
            while left_index + 1 < left_len {
                // there could be a better match
                let next_left_val = left_positions[left_index + 1];
                if next_left_val > right_val {
                    // the next value is outside the range, so current one is the best.
                    break;
                }
                // the next value is better.
                left_index += 1;
            }

            // store the match in left.
            if update_left {
                left_positions[count] = right_val;
            }
            count += 1;
            left_index += 1;
            right_index += 1;
        } else if left_val < right_val {
            left_index += 1;
        } else {
            right_index += 1;
        }
    }
    if update_left {
        left_positions.truncate(count);
    }

    count
}

fn intersection_exists_with_slop(
    left_positions: &[u32],
    right_positions: &[u32],
    slop: u32,
) -> bool {
    let mut left_index = 0;
    let mut right_index = 0;
    let left_len = left_positions.len();
    let right_len = right_positions.len();
    while left_index < left_len && right_index < right_len {
        let left_val = left_positions[left_index];
        let right_val = right_positions[right_index];
        let distance = left_val.abs_diff(right_val);
        if distance <= slop {
            return true;
        } else if left_val < right_val {
            left_index += 1;
        } else {
            right_index += 1;
        }
    }
    false
}

/// Intersection variant for multi term searches that keeps track of slop so far.
///
/// In contrast to the regular algorithm this solves some issues:
/// - Keep track of the slop so far. Slop is a budget that is spent on the distance between terms.
/// - When encountering a match between two positions, which position is the best match is unclear
///   and depends on intersections afterwards, therefore this algorithm keeps left and right as
///   matches, but only counts one.
///
/// This algorithm may return an incorrect count in some cases (e.g. left, right expansion and is
/// then matches both on the following term.)
/// I think to fix this we would need to iterate all positions simultaneously,
/// but not sure if that's worth it. (It may be considerable slower - untested)
///
/// left_slops is allowed to be empty, which equals to a slop of 0 so far.
#[inline]
fn intersection_count_with_carrying_slop(
    left_positions: &mut Vec<u32>,
    left_slops: &mut Vec<u8>,
    right_positions: &[u32],
    max_slop: u32,
    update_left: bool,
    positions_buffer: &mut Vec<u32>,
    slops_buffer: &mut Vec<u8>,
) -> u32 {
    let mut left_index = 0;
    let mut right_index = 0;
    let mut count = 0;

    if left_positions.is_empty() || right_positions.is_empty() {
        if update_left {
            left_positions.clear();
            left_slops.clear();
        }
        return 0;
    }

    let add_val = |val: (u8, u32), new_left: &mut Vec<u32>, new_slops: &mut Vec<u8>| {
        if update_left {
            let pos_exists = new_left.last().map(|v| *v == val.1).unwrap_or(false);
            if pos_exists {
                let last_slop = new_slops.last_mut().unwrap();
                *last_slop = (*last_slop).min(val.0);
            } else {
                new_left.push(val.1);
                new_slops.push(val.0);
            }
        }
    };
    loop {
        let left_val = left_positions[left_index];
        let slop_so_far = left_slops.get(left_index).cloned().unwrap_or(0);
        let right_val = right_positions[right_index];

        let distance = slop_so_far as u32 + left_val.abs_diff(right_val);
        if distance <= max_slop {
            let (smaller_val, larger_val, mut smaller_val_idx, smaller_val_positions) =
                if left_val < right_val {
                    (left_val, right_val, left_index, left_positions.as_slice())
                } else {
                    (right_val, left_val, right_index, right_positions)
                };

            let mut new_slop = distance;
            add_val(
                (new_slop as u8, smaller_val),
                positions_buffer,
                slops_buffer,
            );
            while smaller_val_idx + 1 < smaller_val_positions.len() {
                // there could be a better match
                let next_val = smaller_val_positions[smaller_val_idx + 1];
                if next_val > larger_val {
                    // the next value is outside the range, so current one is the best.
                    break;
                }
                let distance = next_val.abs_diff(larger_val);

                // the next value is better.
                smaller_val_idx += 1;
                // better slop
                new_slop = slop_so_far as u32 + distance;
                add_val((new_slop as u8, next_val), positions_buffer, slops_buffer);
            }

            add_val((new_slop as u8, larger_val), positions_buffer, slops_buffer);
            count += 1;
            left_index += 1;
            right_index += 1;
        } else if left_val < right_val {
            left_index += 1;
        } else {
            right_index += 1;
        }

        if left_index >= left_positions.len() || right_index >= right_positions.len() {
            // finish rest
            if left_index >= left_positions.len() {
                let left_val = *left_positions.last().unwrap();
                let slop_so_far: u8 = *left_slops.last().unwrap_or(&0);
                for right_val in &right_positions[right_index..] {
                    let new_slop = left_val.abs_diff(*right_val) + slop_so_far as u32;
                    if new_slop <= max_slop {
                        add_val((new_slop as u8, *right_val), positions_buffer, slops_buffer);
                    }
                }
            } else {
                let right_val = *right_positions.last().unwrap();
                for left_idx in left_index..left_positions.len() {
                    let left_val = left_positions[left_idx];
                    let slop_so_far = *left_slops.get(left_idx).unwrap_or(&0);
                    let new_slop = left_val.abs_diff(right_val) + slop_so_far as u32;
                    if new_slop <= max_slop {
                        add_val((new_slop as u8, left_val), positions_buffer, slops_buffer);
                    }
                }
            };

            break;
        }
    }
    if update_left {
        std::mem::swap(left_positions, positions_buffer);
        std::mem::swap(left_slops, slops_buffer);
        positions_buffer.clear();
        slops_buffer.clear();
    }

    count
}

impl<TPostings: Postings> PhraseScorer<TPostings> {
    // If similarity_weight is None, then scoring is disabled.
    pub fn new(
        term_postings: Vec<(usize, TPostings)>,
        similarity_weight_opt: Option<Bm25Weight>,
        fieldnorm_reader: FieldNormReader,
        slop: u32,
    ) -> PhraseScorer<TPostings> {
        Self::new_with_offset(
            term_postings,
            similarity_weight_opt,
            fieldnorm_reader,
            slop,
            0,
        )
    }

    pub(crate) fn new_with_offset(
        term_postings_with_offset: Vec<(usize, TPostings)>,
        similarity_weight_opt: Option<Bm25Weight>,
        fieldnorm_reader: FieldNormReader,
        slop: u32,
        offset: usize,
    ) -> PhraseScorer<TPostings> {
        let num_docs = fieldnorm_reader.num_docs();
        let max_offset = term_postings_with_offset
            .iter()
            .map(|&(offset, _)| offset)
            .max()
            .unwrap_or(0)
            + offset;
        let num_docsets = term_postings_with_offset.len();
        let postings_with_offsets = term_postings_with_offset
            .into_iter()
            .map(|(offset, postings)| {
                PostingsWithOffset::new(postings, (max_offset - offset) as u32)
            })
            .collect::<Vec<_>>();
        let intersection_docset = Intersection::new(postings_with_offsets, num_docs);
        let mut scorer = PhraseScorer {
<<<<<<< HEAD
            intersection_docset,
=======
            intersection_docset: Intersection::new(postings_with_offsets, num_docs),
>>>>>>> 60225bdd
            num_terms: num_docsets,
            left_positions: Vec::with_capacity(100),
            right_positions: Vec::with_capacity(100),
            phrase_count: 0u32,
            similarity_weight_opt,
            fieldnorm_reader,
            slop,
            left_slops: Vec::with_capacity(100),
            slops_buffer: Vec::with_capacity(100),
            positions_buffer: Vec::with_capacity(100),
        };
        if scorer.doc() != TERMINATED && !scorer.phrase_match() {
            scorer.advance();
        }
        scorer
    }

    pub fn phrase_count(&self) -> u32 {
        self.phrase_count
    }

    pub(crate) fn get_intersection(&mut self) -> &[u32] {
        intersection(&mut self.left_positions, &self.right_positions);
        &self.left_positions
    }

    fn phrase_match(&mut self) -> bool {
        if self.similarity_weight_opt.is_some() {
            let count = self.compute_phrase_count();
            self.phrase_count = count;
            count > 0u32
        } else {
            self.phrase_exists()
        }
    }

    fn phrase_exists(&mut self) -> bool {
        self.compute_phrase_match();
        if self.has_slop() {
            intersection_exists_with_slop(
                &self.left_positions,
                &self.right_positions[..],
                self.slop,
            )
        } else {
            intersection_exists(&self.left_positions, &self.right_positions[..])
        }
    }

    fn compute_phrase_count(&mut self) -> u32 {
        self.compute_phrase_match();
        if self.has_slop() {
            if self.num_terms > 2 {
                intersection_count_with_carrying_slop(
                    &mut self.left_positions,
                    &mut self.left_slops,
                    &self.right_positions[..],
                    self.slop,
                    false,
                    &mut self.positions_buffer,
                    &mut self.slops_buffer,
                )
            } else {
                intersection_count_with_slop(
                    &mut self.left_positions,
                    &self.right_positions[..],
                    self.slop,
                    false,
                ) as u32
            }
        } else {
            intersection_count(&self.left_positions, &self.right_positions[..]) as u32
        }
    }

    fn compute_phrase_match(&mut self) {
        {
            self.intersection_docset
                .docset_mut_specialized(0)
                .positions(&mut self.left_positions);
            if self.has_slop() {
                self.left_slops.clear();
            }
        }
        for i in 1..self.num_terms - 1 {
            {
                self.intersection_docset
                    .docset_mut_specialized(i)
                    .positions(&mut self.right_positions);
            }
            if self.has_slop() {
                if self.num_terms > 2 {
                    intersection_count_with_carrying_slop(
                        &mut self.left_positions,
                        &mut self.left_slops,
                        &self.right_positions[..],
                        self.slop,
                        true,
                        &mut self.positions_buffer,
                        &mut self.slops_buffer,
                    );
                } else {
                    intersection_count_with_slop(
                        &mut self.left_positions,
                        &self.right_positions[..],
                        self.slop,
                        true,
                    );
                }
            } else {
                intersection(&mut self.left_positions, &self.right_positions);
            };
            if self.left_positions.is_empty() {
                return;
            }
        }
        self.intersection_docset
            .docset_mut_specialized(self.num_terms - 1)
            .positions(&mut self.right_positions);
    }

    fn has_slop(&self) -> bool {
        self.slop > 0
    }
}

impl<TPostings: Postings> DocSet for PhraseScorer<TPostings> {
    fn advance(&mut self) -> DocId {
        loop {
            let doc = self.intersection_docset.advance();
            if doc == TERMINATED || self.phrase_match() {
                return doc;
            }
        }
    }

    fn seek(&mut self, target: DocId) -> DocId {
        debug_assert!(target >= self.doc());
        let doc = self.intersection_docset.seek(target);
        if doc == TERMINATED || self.phrase_match() {
            return doc;
        }
        self.advance()
    }

    fn seek_into_the_danger_zone(&mut self, target: DocId) -> bool {
        debug_assert!(target >= self.doc());
        if self.intersection_docset.seek_into_the_danger_zone(target) && self.phrase_match() {
            return true;
        }
        false
    }

    fn doc(&self) -> DocId {
        self.intersection_docset.doc()
    }

    fn size_hint(&self) -> u32 {
        // We adjust the intersection estimate, since actual phrase hits are much lower than where
        // the all appear.
        // The estimate should depend on average field length, e.g. if the field is really short
        // a phrase hit is more likely
        self.intersection_docset.size_hint() / (10 * self.num_terms as u32)
    }

    /// Returns a best-effort hint of the
    /// cost to drive the docset.
    fn cost(&self) -> u64 {
        // While determing a potential hit is cheap for phrases, evaluating an actual hit is
        // expensive since it requires to load positions for a doc and check if they are next to
        // each other.
        // So the cost estimation would be the number of times we need to check if a doc is a hit *
        // 10 * self.num_terms.
        self.intersection_docset.size_hint() as u64 * 10 * self.num_terms as u64
    }

    /// Returns a best-effort hint of the
    /// cost to drive the docset.
    fn cost(&self) -> u64 {
        // Evaluating phrase matches is generally more expensive than simple term matches,
        // as it requires loading and comparing positions. Use a conservative multiplier
        // based on the number of terms.
        self.intersection_docset.size_hint() as u64 * 10 * self.num_terms as u64
    }
}

impl<TPostings: Postings> Scorer for PhraseScorer<TPostings> {
    fn score(&mut self) -> Score {
        let doc = self.doc();
        let fieldnorm_id = self.fieldnorm_reader.fieldnorm_id(doc);
        if let Some(similarity_weight) = self.similarity_weight_opt.as_ref() {
            similarity_weight.score(fieldnorm_id, self.phrase_count)
        } else {
            1.0f32
        }
    }
}

#[cfg(test)]
mod tests {
    use super::*;

    fn test_intersection_sym(left: &[u32], right: &[u32], expected: &[u32]) {
        test_intersection_aux(left, right, expected, 0);
        test_intersection_aux(right, left, expected, 0);
    }

    fn test_intersection_aux(left: &[u32], right: &[u32], expected: &[u32], slop: u32) {
        let mut left_vec = Vec::from(left);
        if slop == 0 {
            assert_eq!(intersection_count(&left_vec, right), expected.len());
            intersection(&mut left_vec, right);
            assert_eq!(&left_vec, expected);
        } else {
            let mut right_vec = Vec::from(right);
            let right_mut = &mut right_vec[..];
            intersection_count_with_slop(&mut left_vec, right_mut, slop, true);
            assert_eq!(&left_vec, expected);
        }
    }

    #[test]
    fn test_intersection() {
        test_intersection_sym(&[1], &[1], &[1]);
        test_intersection_sym(&[1], &[2], &[]);
        test_intersection_sym(&[], &[2], &[]);
        test_intersection_sym(&[5, 7], &[1, 5, 10, 12], &[5]);
        test_intersection_sym(&[1, 5, 6, 9, 10, 12], &[6, 8, 9, 12], &[6, 9, 12]);
    }
    #[test]
    fn test_slop() {
        // The slop is not symmetric. It does not allow for the phrase to be out of order.
        test_intersection_aux(&[1], &[2], &[2], 1);
        test_intersection_aux(&[1], &[3], &[], 1);
        test_intersection_aux(&[1], &[3], &[3], 2);
        test_intersection_aux(&[], &[2], &[], 100000);
        test_intersection_aux(&[5, 7, 11], &[1, 5, 10, 12], &[5, 10], 1);
        test_intersection_aux(&[1, 5, 6, 9, 10, 12], &[6, 8, 9, 12], &[6, 8, 9, 12], 1);
        test_intersection_aux(&[1, 5, 6, 9, 10, 12], &[6, 8, 9, 12], &[6, 8, 9, 12], 10);
        test_intersection_aux(&[1, 3, 5], &[2, 4, 6], &[2, 4, 6], 1);
        test_intersection_aux(&[1, 3, 5], &[2, 4, 6], &[], 0);
    }

    fn test_merge(left: &[u32], right: &[u32], expected_left: &[u32], slop: u32) {
        let mut left_vec = Vec::from(left);
        let mut right_vec = Vec::from(right);
        let right_mut = &mut right_vec[..];
        intersection_count_with_slop(&mut left_vec, right_mut, slop, true);
        assert_eq!(&left_vec, expected_left);
    }

    #[test]
    fn test_merge_slop() {
        test_merge(&[1, 2], &[1], &[1], 1);
        test_merge(&[3], &[4], &[4], 2);
        test_merge(&[3], &[4], &[4], 2);
        test_merge(&[1, 5, 6, 9, 10, 12], &[6, 8, 9, 12], &[6, 8, 9, 12], 10);
    }

    fn test_carry_slop_intersection_aux(
        right: &[&[u32]],
        expected: &[(u8, u32)],
        slop: u32,
        expected_count: u32,
    ) {
        let mut left_vec = right[0].to_vec();
        let mut slops = vec![0; left_vec.len()];
        let mut count = 0;
        for right in &right[1..] {
            count = intersection_count_with_carrying_slop(
                &mut left_vec,
                &mut slops,
                right,
                slop,
                true,
                &mut Vec::new(),
                &mut Vec::new(),
            );
        }
        let out: Vec<(u8, u32)> = slops
            .iter()
            .cloned()
            .zip(left_vec.iter().cloned())
            .collect();
        assert_eq!(&out, expected);
        assert_eq!(count, expected_count);
    }

    #[test]
    fn test_carry_slop_intersection() {
        test_carry_slop_intersection_aux(&[&[1], &[]], &[], 1, 0);
        test_carry_slop_intersection_aux(&[&[1], &[2]], &[(1, 1), (1, 2)], 1, 1);
        test_carry_slop_intersection_aux(&[&[1], &[3]], &[], 1, 0);
        test_carry_slop_intersection_aux(&[&[1], &[2]], &[(1, 1), (1, 2)], 1, 1);

        // The order may still matter
        test_carry_slop_intersection_aux(&[&[1], &[2], &[2]], &[(1, 2)], 1, 1);
        test_carry_slop_intersection_aux(&[&[2], &[1], &[2]], &[(1, 2)], 1, 1);
        test_carry_slop_intersection_aux(&[&[2], &[2], &[1]], &[(1, 1), (1, 2)], 1, 1);

        test_carry_slop_intersection_aux(&[&[2], &[2], &[1], &[2]], &[(1, 2)], 1, 1);
        test_carry_slop_intersection_aux(&[&[1], &[2], &[2], &[2]], &[(1, 2)], 1, 1);

        test_carry_slop_intersection_aux(&[&[1], &[2], &[1]], &[(1, 1)], 1, 1);

        test_carry_slop_intersection_aux(&[&[11], &[10, 12]], &[(1, 10), (1, 11), (1, 12)], 1, 1);
        test_carry_slop_intersection_aux(&[&[10, 12], &[11]], &[(1, 10), (1, 11), (1, 12)], 1, 1);

        test_carry_slop_intersection_aux(
            &[&[5, 7, 11], &[1, 5, 10, 12]],
            &[(0, 5), (1, 10), (1, 11), (1, 12)],
            1,
            2,
        );
    }
}

#[cfg(all(test, feature = "unstable"))]
mod bench {

    use test::Bencher;

    use super::*;

    #[bench]
    fn bench_intersection_short_slop_carrying(b: &mut Bencher) {
        let mut left = Vec::new();
        let mut left_slops = Vec::new();
        let mut buffer = Vec::new();
        let mut slop_buffer = Vec::new();
        b.iter(|| {
            left.clear();
            left.extend_from_slice(&[1, 5, 10, 12]);
            left_slops.extend_from_slice(&[0, 0, 0, 0]);
            let right = [5, 7];
            intersection(&mut left, &right);

            intersection_count_with_carrying_slop(
                &mut left,
                &mut left_slops,
                &right,
                2,
                true,
                &mut buffer,
                &mut slop_buffer,
            )
        });
    }

    #[bench]
    fn bench_intersection_short(b: &mut Bencher) {
        let mut left = Vec::new();
        b.iter(|| {
            left.clear();
            left.extend_from_slice(&[1, 5, 10, 12]);
            let right = [5, 7];
            intersection(&mut left, &right);
        });
    }

    #[bench]
    fn bench_intersection_medium_slop_carrying(b: &mut Bencher) {
        let mut left = Vec::new();
        let mut left_slops: Vec<u8> = Vec::new();
        let mut buffer = Vec::new();
        let mut slop_buffer = Vec::new();
        let left_data: Vec<u32> = (0..100).collect();
        let left_slop_data: Vec<u8> = (0..100).map(|_| 0).collect();

        b.iter(|| {
            left.clear();
            left.extend_from_slice(&left_data);
            left_slops.clear();
            left_slops.extend_from_slice(&left_slop_data);
            let right = [5, 7, 55, 200];

            intersection_count_with_carrying_slop(
                &mut left,
                &mut left_slops,
                &right,
                2,
                true,
                &mut buffer,
                &mut slop_buffer,
            )
        });
    }

    #[bench]
    fn bench_intersection_medium_slop(b: &mut Bencher) {
        let mut left = Vec::new();
        let left_data: Vec<u32> = (0..100).collect();

        b.iter(|| {
            left.clear();
            left.extend_from_slice(&left_data);
            let right = [5, 7, 55, 200];
            intersection_count_with_slop(&mut left, &right[..], 2, true) as u32
        });
    }

    #[bench]
    fn bench_intersection_medium(b: &mut Bencher) {
        let mut left = Vec::new();
        let left_data: Vec<u32> = (0..100).collect();
        b.iter(|| {
            left.clear();
            left.extend_from_slice(&left_data);
            let right = [5, 7, 55, 200];
            intersection(&mut left, &right);
        });
    }

    #[bench]
    fn bench_intersection_count_short(b: &mut Bencher) {
        b.iter(|| {
            let left = [1, 5, 10, 12];
            let right = [5, 7];
            intersection_count(&left, &right);
        });
    }
}<|MERGE_RESOLUTION|>--- conflicted
+++ resolved
@@ -384,11 +384,7 @@
             .collect::<Vec<_>>();
         let intersection_docset = Intersection::new(postings_with_offsets, num_docs);
         let mut scorer = PhraseScorer {
-<<<<<<< HEAD
             intersection_docset,
-=======
-            intersection_docset: Intersection::new(postings_with_offsets, num_docs),
->>>>>>> 60225bdd
             num_terms: num_docsets,
             left_positions: Vec::with_capacity(100),
             right_positions: Vec::with_capacity(100),
