use std::ops::{Deref, DerefMut};

use crate::query::term_query::TermScorer;
use crate::query::Scorer;
use crate::{DocId, DocSet, Score, TERMINATED};

/// Takes a term_scorers sorted by their current doc() and a threshold and returns
/// Returns (pivot_len, pivot_ord) defined as follows:
/// - `pivot_doc` lowest document that has a chance of exceeding (>) the threshold score.
/// - `before_pivot_len` number of term_scorers such that term_scorer.doc() < pivot.
/// - `pivot_len` number of term_scorers such that term_scorer.doc() <= pivot.
///
/// We always have `before_pivot_len` < `pivot_len`.
///
/// `None` is returned if we establish that no document can exceed the threshold.
fn find_pivot_doc(
    term_scorers: &[TermScorerWithMaxScore],
    threshold: Score,
) -> Option<(usize, usize, DocId)> {
    let mut max_score = 0.0;
    let mut before_pivot_len = 0;
    let mut pivot_doc = TERMINATED;
    while before_pivot_len < term_scorers.len() {
        let term_scorer = &term_scorers[before_pivot_len];
        max_score += term_scorer.max_score;
        if max_score > threshold {
            pivot_doc = term_scorer.doc();
            break;
        }
        before_pivot_len += 1;
    }
    if pivot_doc == TERMINATED {
        return None;
    }
    // Right now i is an ordinal, we want a len.
    let mut pivot_len = before_pivot_len + 1;
    // Some other term_scorer may be positioned on the same document.
    pivot_len += term_scorers[pivot_len..]
        .iter()
        .take_while(|term_scorer| term_scorer.doc() == pivot_doc)
        .count();
    Some((before_pivot_len, pivot_len, pivot_doc))
}

/// Advance the scorer with best score among the scorers[..pivot_len] to
/// the next doc candidate defined by the min of `last_doc_in_block + 1` for
/// scorer in scorers[..pivot_len] and `scorer.doc()` for scorer in scorers[pivot_len..].
/// Note: before and after calling this method, scorers need to be sorted by their `.doc()`.
fn block_max_was_too_low_advance_one_scorer(
    scorers: &mut [TermScorerWithMaxScore],
    pivot_len: usize,
) {
    debug_assert!(is_sorted(scorers.iter().map(|scorer| scorer.doc())));
    let mut scorer_to_seek = pivot_len - 1;
    let mut global_max_score = scorers[scorer_to_seek].max_score;
    let mut doc_to_seek_after = scorers[scorer_to_seek].last_doc_in_block();
    for scorer_ord in (0..pivot_len - 1).rev() {
        let scorer = &scorers[scorer_ord];
        if scorer.last_doc_in_block() <= doc_to_seek_after {
            doc_to_seek_after = scorer.last_doc_in_block();
        }
        if scorers[scorer_ord].max_score > global_max_score {
            global_max_score = scorers[scorer_ord].max_score;
            scorer_to_seek = scorer_ord;
        }
    }
    // Add +1 to go to the next block unless we are already at the end.
    if doc_to_seek_after != TERMINATED {
        doc_to_seek_after += 1;
    }
    for scorer in &scorers[pivot_len..] {
        if scorer.doc() <= doc_to_seek_after {
            doc_to_seek_after = scorer.doc();
        }
    }
    scorers[scorer_to_seek].seek(doc_to_seek_after);

    restore_ordering(scorers, scorer_to_seek);
    debug_assert!(is_sorted(scorers.iter().map(|scorer| scorer.doc())));
}

// Given a list of term_scorers and a `ord` and assuming that `term_scorers[ord]` is sorted
// except term_scorers[ord] that might be in advance compared to its ranks,
// bubble up term_scorers[ord] in order to restore the ordering.
fn restore_ordering(term_scorers: &mut [TermScorerWithMaxScore], ord: usize) {
    let doc = term_scorers[ord].doc();
    for i in ord + 1..term_scorers.len() {
        if term_scorers[i].doc() >= doc {
            break;
        }
        term_scorers.swap(i, i - 1);
    }
    debug_assert!(is_sorted(term_scorers.iter().map(|scorer| scorer.doc())));
}

// Attempts to advance all term_scorers between `&term_scorers[0..before_len]` to the pivot.
// If this works, return true.
// If this fails (ie: one of the term_scorer does not contain `pivot_doc` and seek goes past the
// pivot), reorder the term_scorers to ensure the list is still sorted and returns `false`.
// If a term_scorer reach TERMINATED in the process return false remove the term_scorer and return.
fn align_scorers(
    term_scorers: &mut Vec<TermScorerWithMaxScore>,
    pivot_doc: DocId,
    before_pivot_len: usize,
) -> bool {
    debug_assert_ne!(pivot_doc, TERMINATED);
    for i in (0..before_pivot_len).rev() {
        let new_doc = term_scorers[i].seek(pivot_doc);
        if new_doc != pivot_doc {
            if new_doc == TERMINATED {
                term_scorers.swap_remove(i);
            }
            // We went past the pivot.
            // We just go through the outer loop mechanic (Note that pivot is
            // still a possible candidate).
            //
            // Termination is still guaranteed since we can only consider the same
            // pivot at most term_scorers.len() - 1 times.
            restore_ordering(term_scorers, i);
            return false;
        }
    }
    true
}

// Assumes terms_scorers[..pivot_len] are positioned on the same doc (pivot_doc).
// Advance term_scorers[..pivot_len] and out of these removes the terminated scores.
// Restores the ordering of term_scorers.
fn advance_all_scorers_on_pivot(term_scorers: &mut Vec<TermScorerWithMaxScore>, pivot_len: usize) {
    for term_scorer in &mut term_scorers[..pivot_len] {
        term_scorer.advance();
    }
    // TODO use drain_filter when available.
    let mut i = 0;
    while i != term_scorers.len() {
        if term_scorers[i].doc() == TERMINATED {
            term_scorers.swap_remove(i);
        } else {
            i += 1;
        }
    }
    term_scorers.sort_by_key(|scorer| scorer.doc());
}

/// Implements the WAND (Weak AND) algorithm for dynamic pruning
/// described in the paper "Faster Top-k Document Retrieval Using Block-Max Indexes".
/// Link: <http://engineering.nyu.edu/~suel/papers/bmw.pdf>
pub fn block_wand(
    mut scorers: Vec<TermScorer>,
    mut threshold: Score,
    callback: &mut dyn FnMut(u32, Score) -> Score,
) {
    let mut scorers: Vec<TermScorerWithMaxScore> = scorers
        .iter_mut()
        .map(TermScorerWithMaxScore::from)
        .collect();
    scorers.sort_by_key(|scorer| scorer.doc());
    // At this point we need to ensure that the scorers are sorted!
    debug_assert!(is_sorted(scorers.iter().map(|scorer| scorer.doc())));
    while let Some((before_pivot_len, pivot_len, pivot_doc)) =
        find_pivot_doc(&scorers[..], threshold)
    {
        debug_assert!(is_sorted(scorers.iter().map(|scorer| scorer.doc())));
        debug_assert_ne!(pivot_doc, TERMINATED);
        debug_assert!(before_pivot_len < pivot_len);

        let block_max_score_upperbound: Score = scorers[..pivot_len]
            .iter_mut()
            .map(|scorer| {
                scorer.seek_block(pivot_doc);
                scorer.block_max_score()
            })
            .sum();

        // Beware after shallow advance, skip readers can be in advance compared to
        // the segment posting lists.
        //
        // `block_segment_postings.load_block()` need to be called separately.
        if block_max_score_upperbound <= threshold {
            // Block max condition was not reached
            // We could get away by simply advancing the scorers to DocId + 1 but it would
            // be inefficient. The optimization requires proper explanation and was
            // isolated in a different function.
            block_max_was_too_low_advance_one_scorer(&mut scorers, pivot_len);
            continue;
        }

        // Block max condition is observed.
        //
        // Let's try and advance all scorers before the pivot to the pivot.
        if !align_scorers(&mut scorers, pivot_doc, before_pivot_len) {
            // At least of the scorer does not contain the pivot.
            //
            // Let's stop scoring this pivot and go through the pivot selection again.
            // Note that the current pivot is not necessarily a bad candidate and it
            // may be picked again.
            continue;
        }

        // At this point, all scorers are positioned on the doc.
        let score = scorers[..pivot_len]
            .iter_mut()
            .map(|scorer| scorer.score())
            .sum();

        if score > threshold {
            threshold = callback(pivot_doc, score);
        }
        // let's advance all of the scorers that are currently positioned on the pivot.
        advance_all_scorers_on_pivot(&mut scorers, pivot_len);
    }
}

/// Specialized version of [`block_wand`] for a single scorer.
/// In this case, the algorithm is simple, readable and faster (~ x3)
/// than the generic algorithm.
/// The algorithm behaves as follows:
/// - While we don't hit the end of the docset:
///   - While the block max score is under the `threshold`, go to the next block.
///   - On a block, advance until the end and execute `callback` when the doc score is greater or
///     equal to the `threshold`.
pub fn block_wand_single_scorer(
    mut scorer: TermScorer,
    mut threshold: Score,
    callback: &mut dyn FnMut(u32, Score) -> Score,
) {
    let mut doc = scorer.doc();
    loop {
        // We position the scorer on a block that can reach
        // the threshold.
        while scorer.block_max_score() < threshold {
            let last_doc_in_block = scorer.last_doc_in_block();
            if last_doc_in_block == TERMINATED {
                return;
            }
            doc = last_doc_in_block + 1;
            scorer.seek_block(doc);
        }
        // Seek will effectively load that block.
        doc = scorer.seek(doc);
        if doc == TERMINATED {
            break;
        }
        loop {
            let score = scorer.score();
            if score > threshold {
                threshold = callback(doc, score);
            }
            debug_assert!(doc <= scorer.last_doc_in_block());
            if doc == scorer.last_doc_in_block() {
                break;
            }
            doc = scorer.advance();
            if doc == TERMINATED {
                return;
            }
        }
        doc += 1;
        scorer.seek_block(doc);
    }
}

struct TermScorerWithMaxScore<'a> {
    scorer: &'a mut TermScorer,
    max_score: Score,
}

impl<'a> From<&'a mut TermScorer> for TermScorerWithMaxScore<'a> {
    fn from(scorer: &'a mut TermScorer) -> Self {
        let max_score = scorer.max_score();
        TermScorerWithMaxScore { scorer, max_score }
    }
}

impl Deref for TermScorerWithMaxScore<'_> {
    type Target = TermScorer;

    fn deref(&self) -> &Self::Target {
        self.scorer
    }
}

impl DerefMut for TermScorerWithMaxScore<'_> {
    fn deref_mut(&mut self) -> &mut Self::Target {
        self.scorer
    }
}

fn is_sorted<I: Iterator<Item = DocId>>(mut it: I) -> bool {
    if let Some(first) = it.next() {
        let mut prev = first;
        for doc in it {
            if doc < prev {
                return false;
            }
            prev = doc;
        }
    }
    true
}
#[cfg(test)]
mod tests {
    use std::cmp::Ordering;
    use std::collections::BinaryHeap;

    use proptest::prelude::*;

    use crate::query::score_combiner::SumCombiner;
    use crate::query::term_query::TermScorer;
    use crate::query::{Bm25Weight, BufferedUnionScorer, Scorer};
    use crate::{DocId, DocSet, Score, TERMINATED};

    struct Float(Score);

    impl Eq for Float {}

    impl PartialEq for Float {
        fn eq(&self, other: &Self) -> bool {
            self.cmp(other) == Ordering::Equal
        }
    }

    impl PartialOrd for Float {
        fn partial_cmp(&self, other: &Self) -> Option<Ordering> {
            Some(self.cmp(other))
        }
    }

    impl Ord for Float {
        fn cmp(&self, other: &Self) -> Ordering {
            other.0.partial_cmp(&self.0).unwrap_or(Ordering::Equal)
        }
    }

    fn nearly_equals(left: Score, right: Score) -> bool {
        (left - right).abs() < 0.0001 * (left + right).abs()
    }

    fn compute_checkpoints_for_each_pruning(
        mut term_scorers: Vec<TermScorer>,
        n: usize,
    ) -> Vec<(DocId, Score)> {
        let mut heap: BinaryHeap<Float> = BinaryHeap::with_capacity(n);
        let mut checkpoints: Vec<(DocId, Score)> = Vec::new();
        let mut limit: Score = 0.0;

        let callback = &mut |doc, score| {
            heap.push(Float(score));
            if heap.len() > n {
                heap.pop().unwrap();
            }
            if heap.len() == n {
                limit = heap.peek().unwrap().0;
            }
            if !nearly_equals(score, limit) {
                checkpoints.push((doc, score));
            }
            limit
        };

        if term_scorers.len() == 1 {
            let scorer = term_scorers.pop().unwrap();
            super::block_wand_single_scorer(scorer, Score::MIN, callback);
        } else {
            super::block_wand(term_scorers, Score::MIN, callback);
        }
        checkpoints
    }

    fn compute_checkpoints_manual(
        term_scorers: Vec<TermScorer>,
        n: usize,
        max_doc: u32,
    ) -> Vec<(DocId, Score)> {
        let mut heap: BinaryHeap<Float> = BinaryHeap::with_capacity(n);
        let mut checkpoints: Vec<(DocId, Score)> = Vec::new();
        let mut scorer = BufferedUnionScorer::build(term_scorers, SumCombiner::default, max_doc);

        let mut limit = Score::MIN;
        loop {
            if scorer.doc() == TERMINATED {
                break;
            }
            let doc = scorer.doc();
            let score = scorer.score();
            if score > limit {
                heap.push(Float(score));
                if heap.len() > n {
                    heap.pop().unwrap();
                }
                if heap.len() == n {
                    limit = heap.peek().unwrap().0;
                }
                if !nearly_equals(score, limit) {
                    checkpoints.push((doc, score));
                }
            }
            scorer.advance();
        }
        checkpoints
    }

    const MAX_TERM_FREQ: u32 = 100u32;

    fn posting_list(max_doc: u32) -> BoxedStrategy<Vec<(DocId, u32)>> {
        (1..max_doc + 1)
            .prop_flat_map(move |doc_freq| {
                (
                    proptest::bits::bitset::sampled(doc_freq as usize, 0..max_doc as usize),
                    proptest::collection::vec(1u32..MAX_TERM_FREQ, doc_freq as usize),
                )
            })
            .prop_map(|(docset, term_freqs)| {
                docset
                    .iter()
                    .map(|doc| doc as u32)
                    .zip(term_freqs.iter().cloned())
                    .collect::<Vec<_>>()
            })
            .boxed()
    }

    #[expect(clippy::type_complexity)]
    fn gen_term_scorers(num_scorers: usize) -> BoxedStrategy<(Vec<Vec<(DocId, u32)>>, Vec<u32>)> {
        (1u32..100u32)
            .prop_flat_map(move |max_doc: u32| {
                (
                    proptest::collection::vec(posting_list(max_doc), num_scorers),
                    proptest::collection::vec(2u32..10u32 * MAX_TERM_FREQ, max_doc as usize),
                )
            })
            .boxed()
    }

    fn test_block_wand_aux(posting_lists: &[Vec<(DocId, u32)>], fieldnorms: &[u32]) {
        // We virtually repeat all docs 64 times in order to emulate blocks of 2 documents
        // and surface blogs more easily.
        const REPEAT: usize = 64;
        let fieldnorms_expanded = fieldnorms
            .iter()
            .cloned()
            .flat_map(|fieldnorm| std::iter::repeat_n(fieldnorm, REPEAT))
            .collect::<Vec<u32>>();

        let postings_lists_expanded: Vec<Vec<(DocId, u32)>> = posting_lists
            .iter()
            .map(|posting_list| {
                posting_list
                    .iter()
                    .cloned()
                    .flat_map(|(doc, term_freq)| {
                        (0_u32..REPEAT as u32).map(move |offset| {
                            (
                                doc * (REPEAT as u32) + offset,
                                if offset == 0 { term_freq } else { 1 },
                            )
                        })
                    })
                    .collect::<Vec<(DocId, u32)>>()
            })
            .collect::<Vec<_>>();

        let total_fieldnorms: u64 = fieldnorms_expanded
            .iter()
            .cloned()
            .map(|fieldnorm| fieldnorm as u64)
            .sum();
        let average_fieldnorm = (total_fieldnorms as Score) / (fieldnorms_expanded.len() as Score);
        let max_doc = fieldnorms_expanded.len();

        let term_scorers: Vec<TermScorer> = postings_lists_expanded
            .iter()
            .map(|postings| {
                let bm25_weight = Bm25Weight::for_one_term(
                    postings.len() as u64,
                    max_doc as u64,
                    average_fieldnorm,
                );
                TermScorer::create_for_test(postings, &fieldnorms_expanded[..], bm25_weight)
            })
            .collect();
        for top_k in 1..4 {
            let checkpoints_for_each_pruning =
                compute_checkpoints_for_each_pruning(term_scorers.clone(), top_k);
            let checkpoints_manual =
<<<<<<< HEAD
                compute_checkpoints_manual(term_scorers.clone(), top_k, max_doc as u32);
=======
                compute_checkpoints_manual(term_scorers.clone(), top_k, 100_000);
>>>>>>> 60225bdd
            assert_eq!(checkpoints_for_each_pruning.len(), checkpoints_manual.len());
            for (&(left_doc, left_score), &(right_doc, right_score)) in checkpoints_for_each_pruning
                .iter()
                .zip(checkpoints_manual.iter())
            {
                assert_eq!(left_doc, right_doc);
                assert!(nearly_equals(left_score, right_score));
            }
        }
    }

    proptest! {
        #![proptest_config(ProptestConfig::with_cases(500))]
        #[test]
        fn test_block_wand_two_term_scorers((posting_lists, fieldnorms) in gen_term_scorers(2)) {
            test_block_wand_aux(&posting_lists[..], &fieldnorms[..]);
        }
    }

    proptest! {
        #![proptest_config(ProptestConfig::with_cases(500))]
        #[test]
        fn test_block_wand_single_term_scorer((posting_lists, fieldnorms) in gen_term_scorers(1)) {
            test_block_wand_aux(&posting_lists[..], &fieldnorms[..]);
        }
    }

    #[test]
    fn test_fn_reproduce_proptest() {
        let postings_lists = &[
            vec![
                (0, 1),
                (1, 1),
                (2, 1),
                (3, 1),
                (4, 1),
                (6, 1),
                (7, 7),
                (8, 1),
                (10, 1),
                (12, 1),
                (13, 1),
                (14, 1),
                (15, 1),
                (16, 1),
                (19, 1),
                (20, 1),
                (21, 1),
                (22, 1),
                (24, 1),
                (25, 1),
                (26, 1),
                (28, 1),
                (30, 1),
                (31, 1),
                (33, 1),
                (34, 1),
                (35, 1),
                (36, 95),
                (37, 1),
                (39, 1),
                (41, 1),
                (44, 1),
                (46, 1),
            ],
            vec![
                (0, 5),
                (2, 1),
                (4, 1),
                (5, 84),
                (6, 47),
                (7, 26),
                (8, 50),
                (9, 34),
                (11, 73),
                (12, 11),
                (13, 51),
                (14, 45),
                (15, 18),
                (18, 60),
                (19, 80),
                (20, 63),
                (23, 79),
                (24, 69),
                (26, 35),
                (28, 82),
                (29, 19),
                (30, 2),
                (31, 7),
                (33, 40),
                (34, 1),
                (35, 33),
                (36, 27),
                (37, 24),
                (38, 65),
                (39, 32),
                (40, 85),
                (41, 1),
                (42, 69),
                (43, 11),
                (45, 45),
                (47, 97),
            ],
            vec![
                (2, 1),
                (4, 1),
                (7, 94),
                (8, 1),
                (9, 1),
                (10, 1),
                (12, 1),
                (15, 1),
                (22, 1),
                (23, 1),
                (26, 1),
                (27, 1),
                (32, 1),
                (33, 1),
                (34, 1),
                (36, 96),
                (39, 1),
                (41, 1),
            ],
        ];
        let fieldnorms = &[
            685, 239, 780, 564, 664, 827, 5, 56, 930, 887, 263, 665, 167, 127, 120, 919, 292, 92,
            489, 734, 814, 724, 700, 304, 128, 779, 311, 877, 774, 15, 866, 368, 894, 371, 982,
            502, 507, 669, 680, 76, 594, 626, 578, 331, 170, 639, 665, 186,
        ][..];
        test_block_wand_aux(postings_lists, fieldnorms);
    }

    proptest! {
        #![proptest_config(ProptestConfig::with_cases(500))]
        #[ignore]
        #[test]
        #[ignore]
        fn test_block_wand_three_term_scorers((posting_lists, fieldnorms) in gen_term_scorers(3)) {
            test_block_wand_aux(&posting_lists[..], &fieldnorms[..]);
        }
    }
}<|MERGE_RESOLUTION|>--- conflicted
+++ resolved
@@ -483,11 +483,7 @@
             let checkpoints_for_each_pruning =
                 compute_checkpoints_for_each_pruning(term_scorers.clone(), top_k);
             let checkpoints_manual =
-<<<<<<< HEAD
                 compute_checkpoints_manual(term_scorers.clone(), top_k, max_doc as u32);
-=======
-                compute_checkpoints_manual(term_scorers.clone(), top_k, 100_000);
->>>>>>> 60225bdd
             assert_eq!(checkpoints_for_each_pruning.len(), checkpoints_manual.len());
             for (&(left_doc, left_score), &(right_doc, right_score)) in checkpoints_for_each_pruning
                 .iter()
