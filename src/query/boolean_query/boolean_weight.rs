use std::collections::HashMap;

use crate::docset::COLLECT_BLOCK_BUFFER_LEN;
use crate::index::SegmentReader;
use crate::postings::FreqReadingOption;
use crate::query::disjunction::Disjunction;
use crate::query::explanation::does_not_match;
use crate::query::score_combiner::{DoNothingCombiner, ScoreCombiner};
use crate::query::term_query::TermScorer;
use crate::query::weight::{for_each_docset_buffered, for_each_pruning_scorer, for_each_scorer};
use crate::query::{
    intersect_scorers, AllScorer, BufferedUnionScorer, EmptyScorer, Exclude, Explanation, Occur,
    RequiredOptionalScorer, Scorer, Weight,
};
use crate::{DocId, Score};

enum SpecializedScorer {
    TermUnion(Vec<TermScorer>),
    Other(Box<dyn Scorer>),
}

fn scorer_disjunction<TScoreCombiner>(
    scorers: Vec<Box<dyn Scorer>>,
    score_combiner: TScoreCombiner,
    minimum_match_required: usize,
) -> Box<dyn Scorer>
where
    TScoreCombiner: ScoreCombiner,
{
    debug_assert!(!scorers.is_empty());
    debug_assert!(minimum_match_required > 1);
    if scorers.len() == 1 {
        return scorers.into_iter().next().unwrap(); // Safe unwrap.
    }
    Box::new(Disjunction::new(
        scorers,
        score_combiner,
        minimum_match_required,
    ))
}

/// num_docs is the number of documents in the segment.
fn scorer_union<TScoreCombiner>(
    scorers: Vec<Box<dyn Scorer>>,
    score_combiner_fn: impl Fn() -> TScoreCombiner,
    num_docs: u32,
) -> SpecializedScorer
where
    TScoreCombiner: ScoreCombiner,
{
    assert!(!scorers.is_empty());
    if scorers.len() == 1 {
        return SpecializedScorer::Other(scorers.into_iter().next().unwrap()); //< we checked the size beforehand
    }

    {
        let is_all_term_queries = scorers.iter().all(|scorer| scorer.is::<TermScorer>());
        if is_all_term_queries {
            let scorers: Vec<TermScorer> = scorers
                .into_iter()
                .map(|scorer| *(scorer.downcast::<TermScorer>().map_err(|_| ()).unwrap()))
                .collect();
            if scorers
                .iter()
                .all(|scorer| scorer.freq_reading_option() == FreqReadingOption::ReadFreq)
            {
                // Block wand is only available if we read frequencies.
                return SpecializedScorer::TermUnion(scorers);
            } else {
                return SpecializedScorer::Other(Box::new(BufferedUnionScorer::build(
                    scorers,
                    score_combiner_fn,
                    num_docs,
                )));
            }
        }
    }
    SpecializedScorer::Other(Box::new(BufferedUnionScorer::build(
        scorers,
        score_combiner_fn,
        num_docs,
    )))
}

fn into_box_scorer<TScoreCombiner: ScoreCombiner>(
    scorer: SpecializedScorer,
    score_combiner_fn: impl Fn() -> TScoreCombiner,
    num_docs: u32,
) -> Box<dyn Scorer> {
    match scorer {
        SpecializedScorer::TermUnion(term_scorers) => {
            let union_scorer =
                BufferedUnionScorer::build(term_scorers, score_combiner_fn, num_docs);
            Box::new(union_scorer)
        }
        SpecializedScorer::Other(scorer) => scorer,
    }
}

enum ShouldScorersCombinationMethod {
    // Should scorers are irrelevant.
    Ignored,
    // Only contributes to final score.
    Optional(SpecializedScorer),
    // Regardless of score, the should scorers may impact whether a document is matching or not.
    Required(SpecializedScorer),
}

/// Weight associated to the `BoolQuery`.
pub struct BooleanWeight<TScoreCombiner: ScoreCombiner> {
    weights: Vec<(Occur, Box<dyn Weight>)>,
    minimum_number_should_match: usize,
    scoring_enabled: bool,
    score_combiner_fn: Box<dyn Fn() -> TScoreCombiner + Sync + Send>,
}

impl<TScoreCombiner: ScoreCombiner> BooleanWeight<TScoreCombiner> {
    /// Creates a new boolean weight.
    pub fn new(
        weights: Vec<(Occur, Box<dyn Weight>)>,
        scoring_enabled: bool,
        score_combiner_fn: Box<dyn Fn() -> TScoreCombiner + Sync + Send + 'static>,
    ) -> BooleanWeight<TScoreCombiner> {
        BooleanWeight {
            weights,
            scoring_enabled,
            score_combiner_fn,
            minimum_number_should_match: 1,
        }
    }

    /// Create a new boolean weight with minimum number of required should clauses specified.
    pub fn with_minimum_number_should_match(
        weights: Vec<(Occur, Box<dyn Weight>)>,
        minimum_number_should_match: usize,
        scoring_enabled: bool,
        score_combiner_fn: Box<dyn Fn() -> TScoreCombiner + Sync + Send + 'static>,
    ) -> BooleanWeight<TScoreCombiner> {
        BooleanWeight {
            weights,
            minimum_number_should_match,
            scoring_enabled,
            score_combiner_fn,
        }
    }

    fn per_occur_scorers(
        &self,
        reader: &SegmentReader,
        boost: Score,
    ) -> crate::Result<HashMap<Occur, Vec<Box<dyn Scorer>>>> {
        let mut per_occur_scorers: HashMap<Occur, Vec<Box<dyn Scorer>>> = HashMap::new();
        for (occur, subweight) in &self.weights {
            let sub_scorer: Box<dyn Scorer> = subweight.scorer(reader, boost)?;
            per_occur_scorers
                .entry(*occur)
                .or_default()
                .push(sub_scorer);
        }
        Ok(per_occur_scorers)
    }

    fn complex_scorer<TComplexScoreCombiner: ScoreCombiner>(
        &self,
        reader: &SegmentReader,
        boost: Score,
        score_combiner_fn: impl Fn() -> TComplexScoreCombiner,
    ) -> crate::Result<SpecializedScorer> {
        let num_docs = reader.num_docs();
        let mut per_occur_scorers = self.per_occur_scorers(reader, boost)?;

        // Indicate how should clauses are combined with must clauses.
        let mut must_scorers: Vec<Box<dyn Scorer>> =
            per_occur_scorers.remove(&Occur::Must).unwrap_or_default();
        let must_special_scorer_counts = remove_and_count_all_and_empty_scorers(&mut must_scorers);

        if must_special_scorer_counts.num_empty_scorers > 0 {
            return Ok(SpecializedScorer::Other(Box::new(EmptyScorer)));
        }

        let mut should_scorers = per_occur_scorers.remove(&Occur::Should).unwrap_or_default();
        let should_special_scorer_counts =
            remove_and_count_all_and_empty_scorers(&mut should_scorers);

        let mut exclude_scorers: Vec<Box<dyn Scorer>> = per_occur_scorers
            .remove(&Occur::MustNot)
            .unwrap_or_default();
        let exclude_special_scorer_counts =
            remove_and_count_all_and_empty_scorers(&mut exclude_scorers);

        if exclude_special_scorer_counts.num_all_scorers > 0 {
            // We exclude all documents at one point.
            return Ok(SpecializedScorer::Other(Box::new(EmptyScorer)));
        }

        let minimum_number_should_match = self
            .minimum_number_should_match
            .saturating_sub(should_special_scorer_counts.num_all_scorers);

        let should_scorers: ShouldScorersCombinationMethod = {
            let num_of_should_scorers = should_scorers.len();
            if minimum_number_should_match > num_of_should_scorers {
                // We don't have enough scorers to satisfy the minimum number of should matches.
                // The request will match no documents.
                return Ok(SpecializedScorer::Other(Box::new(EmptyScorer)));
            }
<<<<<<< HEAD
            match self.minimum_number_should_match {
                0 => CombinationMethod::Optional(scorer_union(should_scorers, &score_combiner_fn, num_docs)),
                1 => {
                    let scorer_union = scorer_union(should_scorers, &score_combiner_fn, num_docs);
                    CombinationMethod::Required(scorer_union)
                }
=======
            match minimum_number_should_match {
                0 if num_of_should_scorers == 0 => ShouldScorersCombinationMethod::Ignored,
                0 => ShouldScorersCombinationMethod::Optional(scorer_union(
                    should_scorers,
                    &score_combiner_fn,
                    num_docs,
                )),
                1 => ShouldScorersCombinationMethod::Required(scorer_union(
                    should_scorers,
                    &score_combiner_fn,
                    num_docs,
                )),
>>>>>>> 25d44fce
                n if num_of_should_scorers == n => {
                    // When num_of_should_scorers equals the number of should clauses,
                    // they are no different from must clauses.
                    must_scorers.append(&mut should_scorers);
                    ShouldScorersCombinationMethod::Ignored
                }
                _ => ShouldScorersCombinationMethod::Required(SpecializedScorer::Other(
                    scorer_disjunction(
                        should_scorers,
                        score_combiner_fn(),
                        self.minimum_number_should_match,
                    ),
                )),
            }
        };

        let exclude_scorer_opt: Option<Box<dyn Scorer>> = if exclude_scorers.is_empty() {
            None
        } else {
            let exclude_specialized_scorer: SpecializedScorer =
                scorer_union(exclude_scorers, DoNothingCombiner::default, num_docs);
            Some(into_box_scorer(
                exclude_specialized_scorer,
                DoNothingCombiner::default,
                num_docs,
            ))
        };

        let include_scorer = match (should_scorers, must_scorers) {
            (ShouldScorersCombinationMethod::Ignored, must_scorers) => {
                let boxed_scorer: Box<dyn Scorer> = if must_scorers.is_empty() {
                    // We do not have any should scorers, nor all scorers.
                    // There are still two cases here.
                    //
                    // If this follows the removal of some AllScorers in the should/must clauses,
                    // then we match all documents.
                    //
                    // Otherwise, it is really just an EmptyScorer.
                    if must_special_scorer_counts.num_all_scorers
                        + should_special_scorer_counts.num_all_scorers
                        > 0
                    {
                        Box::new(AllScorer::new(reader.max_doc()))
                    } else {
                        Box::new(EmptyScorer)
                    }
                } else {
                    intersect_scorers(must_scorers, num_docs)
                };
                SpecializedScorer::Other(boxed_scorer)
            }
            (ShouldScorersCombinationMethod::Optional(should_scorer), must_scorers) => {
                if must_scorers.is_empty() && must_special_scorer_counts.num_all_scorers == 0 {
                    // Optional options are promoted to required if no must scorers exists.
                    should_scorer
                } else {
                    let must_scorer = intersect_scorers(must_scorers, num_docs);
                    if self.scoring_enabled {
                        SpecializedScorer::Other(Box::new(RequiredOptionalScorer::<
                            _,
                            _,
                            TScoreCombiner,
                        >::new(
                            must_scorer,
                            into_box_scorer(should_scorer, &score_combiner_fn, num_docs),
                        )))
                    } else {
                        SpecializedScorer::Other(must_scorer)
                    }
                }
            }
            (ShouldScorersCombinationMethod::Required(should_scorer), mut must_scorers) => {
                if must_scorers.is_empty() {
                    should_scorer
                } else {
                    must_scorers.push(into_box_scorer(should_scorer, &score_combiner_fn, num_docs));
                    SpecializedScorer::Other(intersect_scorers(must_scorers, num_docs))
                }
            }
        };
        if let Some(exclude_scorer) = exclude_scorer_opt {
            let include_scorer_boxed =
                into_box_scorer(include_scorer, &score_combiner_fn, num_docs);
            Ok(SpecializedScorer::Other(Box::new(Exclude::new(
                include_scorer_boxed,
                exclude_scorer,
            ))))
        } else {
            Ok(include_scorer)
        }
    }
}

#[derive(Default, Copy, Clone, Debug)]
struct AllAndEmptyScorerCounts {
    num_all_scorers: usize,
    num_empty_scorers: usize,
}

fn remove_and_count_all_and_empty_scorers(
    scorers: &mut Vec<Box<dyn Scorer>>,
) -> AllAndEmptyScorerCounts {
    let mut counts = AllAndEmptyScorerCounts::default();
    scorers.retain(|scorer| {
        if scorer.is::<AllScorer>() {
            counts.num_all_scorers += 1;
            false
        } else if scorer.is::<EmptyScorer>() {
            counts.num_empty_scorers += 1;
            false
        } else {
            true
        }
    });
    counts
}

impl<TScoreCombiner: ScoreCombiner + Sync> Weight for BooleanWeight<TScoreCombiner> {
    fn scorer(&self, reader: &SegmentReader, boost: Score) -> crate::Result<Box<dyn Scorer>> {
        let num_docs = reader.num_docs();
        if self.weights.is_empty() {
            Ok(Box::new(EmptyScorer))
        } else if self.weights.len() == 1 {
            let &(occur, ref weight) = &self.weights[0];
            if occur == Occur::MustNot {
                Ok(Box::new(EmptyScorer))
            } else {
                weight.scorer(reader, boost)
            }
        } else if self.scoring_enabled {
            self.complex_scorer(reader, boost, &self.score_combiner_fn)
                .map(|specialized_scorer| {
                    into_box_scorer(specialized_scorer, &self.score_combiner_fn, num_docs)
                })
        } else {
            self.complex_scorer(reader, boost, DoNothingCombiner::default)
                .map(|specialized_scorer| {
                    into_box_scorer(specialized_scorer, DoNothingCombiner::default, num_docs)
                })
        }
    }

    fn explain(&self, reader: &SegmentReader, doc: DocId) -> crate::Result<Explanation> {
        let mut scorer = self.scorer(reader, 1.0)?;
        if scorer.seek(doc) != doc {
            return Err(does_not_match(doc));
        }
        if !self.scoring_enabled {
            return Ok(Explanation::new("BooleanQuery with no scoring", 1.0));
        }

        let mut explanation = Explanation::new("BooleanClause. sum of ...", scorer.score());
        for (occur, subweight) in &self.weights {
            if is_include_occur(*occur) {
                if let Ok(child_explanation) = subweight.explain(reader, doc) {
                    explanation.add_detail(child_explanation);
                }
            }
        }
        Ok(explanation)
    }

    fn for_each(
        &self,
        reader: &SegmentReader,
        callback: &mut dyn FnMut(DocId, Score),
    ) -> crate::Result<()> {
        let num_docs = reader.num_docs();
        let scorer = self.complex_scorer(reader, 1.0, &self.score_combiner_fn)?;
        match scorer {
            SpecializedScorer::TermUnion(term_scorers) => {
                let mut union_scorer =
                    BufferedUnionScorer::build(term_scorers, &self.score_combiner_fn, num_docs);
                for_each_scorer(&mut union_scorer, callback);
            }
            SpecializedScorer::Other(mut scorer) => {
                for_each_scorer(scorer.as_mut(), callback);
            }
        }
        Ok(())
    }

    fn for_each_no_score(
        &self,
        reader: &SegmentReader,
        callback: &mut dyn FnMut(&[DocId]),
    ) -> crate::Result<()> {
        let num_docs = reader.num_docs();
        let scorer = self.complex_scorer(reader, 1.0, || DoNothingCombiner)?;
        let mut buffer = [0u32; COLLECT_BLOCK_BUFFER_LEN];

        match scorer {
            SpecializedScorer::TermUnion(term_scorers) => {
                let mut union_scorer =
                    BufferedUnionScorer::build(term_scorers, &self.score_combiner_fn, num_docs);
                for_each_docset_buffered(&mut union_scorer, &mut buffer, callback);
            }
            SpecializedScorer::Other(mut scorer) => {
                for_each_docset_buffered(scorer.as_mut(), &mut buffer, callback);
            }
        }
        Ok(())
    }

    /// Calls `callback` with all of the `(doc, score)` for which score
    /// is exceeding a given threshold.
    ///
    /// This method is useful for the TopDocs collector.
    /// For all docsets, the blanket implementation has the benefit
    /// of prefiltering (doc, score) pairs, avoiding the
    /// virtual dispatch cost.
    ///
    /// More importantly, it makes it possible for scorers to implement
    /// important optimization (e.g. BlockWAND for union).
    fn for_each_pruning(
        &self,
        threshold: Score,
        reader: &SegmentReader,
        callback: &mut dyn FnMut(DocId, Score) -> Score,
    ) -> crate::Result<()> {
        let scorer = self.complex_scorer(reader, 1.0, &self.score_combiner_fn)?;
        match scorer {
            SpecializedScorer::TermUnion(term_scorers) => {
                super::block_wand(term_scorers, threshold, callback);
            }
            SpecializedScorer::Other(mut scorer) => {
                for_each_pruning_scorer(scorer.as_mut(), threshold, callback);
            }
        }
        Ok(())
    }
}

fn is_include_occur(occur: Occur) -> bool {
    match occur {
        Occur::Must | Occur::Should => true,
        Occur::MustNot => false,
    }
}<|MERGE_RESOLUTION|>--- conflicted
+++ resolved
@@ -204,14 +204,6 @@
                 // The request will match no documents.
                 return Ok(SpecializedScorer::Other(Box::new(EmptyScorer)));
             }
-<<<<<<< HEAD
-            match self.minimum_number_should_match {
-                0 => CombinationMethod::Optional(scorer_union(should_scorers, &score_combiner_fn, num_docs)),
-                1 => {
-                    let scorer_union = scorer_union(should_scorers, &score_combiner_fn, num_docs);
-                    CombinationMethod::Required(scorer_union)
-                }
-=======
             match minimum_number_should_match {
                 0 if num_of_should_scorers == 0 => ShouldScorersCombinationMethod::Ignored,
                 0 => ShouldScorersCombinationMethod::Optional(scorer_union(
@@ -224,7 +216,6 @@
                     &score_combiner_fn,
                     num_docs,
                 )),
->>>>>>> 25d44fce
                 n if num_of_should_scorers == n => {
                     // When num_of_should_scorers equals the number of should clauses,
                     // they are no different from must clauses.
