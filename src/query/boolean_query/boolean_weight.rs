use std::collections::HashMap;

use crate::docset::COLLECT_BLOCK_BUFFER_LEN;
use crate::index::SegmentReader;
use crate::postings::FreqReadingOption;
use crate::query::disjunction::Disjunction;
use crate::query::explanation::does_not_match;
use crate::query::score_combiner::{DoNothingCombiner, ScoreCombiner};
use crate::query::term_query::TermScorer;
use crate::query::weight::{for_each_docset_buffered, for_each_pruning_scorer, for_each_scorer};
use crate::query::{
    intersect_scorers, BufferedUnionScorer, EmptyScorer, Exclude, Explanation, Occur,
    RequiredOptionalScorer, Scorer, Weight,
};
use crate::{DocId, Score};

enum SpecializedScorer {
    TermUnion(Vec<TermScorer>),
    Other(Box<dyn Scorer>),
}

fn scorer_disjunction<TScoreCombiner>(
    scorers: Vec<Box<dyn Scorer>>,
    score_combiner: TScoreCombiner,
    minimum_match_required: usize,
) -> Box<dyn Scorer>
where
    TScoreCombiner: ScoreCombiner,
{
    debug_assert!(!scorers.is_empty());
    debug_assert!(minimum_match_required > 1);
    if scorers.len() == 1 {
        return scorers.into_iter().next().unwrap(); // Safe unwrap.
    }
    Box::new(Disjunction::new(
        scorers,
        score_combiner,
        minimum_match_required,
    ))
}

/// num_docs is the number of documents in the segment.
fn scorer_union<TScoreCombiner>(
    scorers: Vec<Box<dyn Scorer>>,
    score_combiner_fn: impl Fn() -> TScoreCombiner,
    num_docs: u32,
) -> SpecializedScorer
where
    TScoreCombiner: ScoreCombiner,
{
    assert!(!scorers.is_empty());
    if scorers.len() == 1 {
        return SpecializedScorer::Other(scorers.into_iter().next().unwrap()); //< we checked the size beforehand
    }

    {
        let is_all_term_queries = scorers.iter().all(|scorer| scorer.is::<TermScorer>());
        if is_all_term_queries {
            let scorers: Vec<TermScorer> = scorers
                .into_iter()
                .map(|scorer| *(scorer.downcast::<TermScorer>().map_err(|_| ()).unwrap()))
                .collect();
            if scorers
                .iter()
                .all(|scorer| scorer.freq_reading_option() == FreqReadingOption::ReadFreq)
            {
                // Block wand is only available if we read frequencies.
                return SpecializedScorer::TermUnion(scorers);
            } else {
                return SpecializedScorer::Other(Box::new(BufferedUnionScorer::build(
                    scorers,
                    score_combiner_fn,
                    num_docs,
                )));
            }
        }
    }
    SpecializedScorer::Other(Box::new(BufferedUnionScorer::build(
        scorers,
        score_combiner_fn,
        num_docs,
    )))
}

fn into_box_scorer<TScoreCombiner: ScoreCombiner>(
    scorer: SpecializedScorer,
    score_combiner_fn: impl Fn() -> TScoreCombiner,
    num_docs: u32,
) -> Box<dyn Scorer> {
    match scorer {
        SpecializedScorer::TermUnion(term_scorers) => {
            let union_scorer =
                BufferedUnionScorer::build(term_scorers, score_combiner_fn, num_docs);
            Box::new(union_scorer)
        }
        SpecializedScorer::Other(scorer) => scorer,
    }
}

/// Weight associated to the `BoolQuery`.
pub struct BooleanWeight<TScoreCombiner: ScoreCombiner> {
    weights: Vec<(Occur, Box<dyn Weight>)>,
    minimum_number_should_match: usize,
    scoring_enabled: bool,
    score_combiner_fn: Box<dyn Fn() -> TScoreCombiner + Sync + Send>,
}

impl<TScoreCombiner: ScoreCombiner> BooleanWeight<TScoreCombiner> {
    /// Creates a new boolean weight.
    pub fn new(
        weights: Vec<(Occur, Box<dyn Weight>)>,
        scoring_enabled: bool,
        score_combiner_fn: Box<dyn Fn() -> TScoreCombiner + Sync + Send + 'static>,
    ) -> BooleanWeight<TScoreCombiner> {
        BooleanWeight {
            weights,
            scoring_enabled,
            score_combiner_fn,
            minimum_number_should_match: 1,
        }
    }

    /// Create a new boolean weight with minimum number of required should clauses specified.
    pub fn with_minimum_number_should_match(
        weights: Vec<(Occur, Box<dyn Weight>)>,
        minimum_number_should_match: usize,
        scoring_enabled: bool,
        score_combiner_fn: Box<dyn Fn() -> TScoreCombiner + Sync + Send + 'static>,
    ) -> BooleanWeight<TScoreCombiner> {
        BooleanWeight {
            weights,
            minimum_number_should_match,
            scoring_enabled,
            score_combiner_fn,
        }
    }

    fn per_occur_scorers(
        &self,
        reader: &SegmentReader,
        boost: Score,
    ) -> crate::Result<HashMap<Occur, Vec<Box<dyn Scorer>>>> {
        let mut per_occur_scorers: HashMap<Occur, Vec<Box<dyn Scorer>>> = HashMap::new();
        for (occur, subweight) in &self.weights {
            let sub_scorer: Box<dyn Scorer> = subweight.scorer(reader, boost)?;
            per_occur_scorers
                .entry(*occur)
                .or_default()
                .push(sub_scorer);
        }
        Ok(per_occur_scorers)
    }

    fn complex_scorer<TComplexScoreCombiner: ScoreCombiner>(
        &self,
        reader: &SegmentReader,
        boost: Score,
        score_combiner_fn: impl Fn() -> TComplexScoreCombiner,
    ) -> crate::Result<SpecializedScorer> {
        let num_docs = reader.num_docs();
        let mut per_occur_scorers = self.per_occur_scorers(reader, boost)?;
        // Indicate how should clauses are combined with other clauses.
        enum CombinationMethod {
            Ignored,
            // Only contributes to final score.
            Optional(SpecializedScorer),
            Required(SpecializedScorer),
        }
        let mut must_scorers = per_occur_scorers.remove(&Occur::Must);
        let should_opt = if let Some(mut should_scorers) = per_occur_scorers.remove(&Occur::Should)
        {
            let num_of_should_scorers = should_scorers.len();
            if self.minimum_number_should_match > num_of_should_scorers {
                return Ok(SpecializedScorer::Other(Box::new(EmptyScorer)));
            }
            match self.minimum_number_should_match {
<<<<<<< HEAD
                0 => CombinationMethod::Optional(scorer_union(should_scorers, &score_combiner_fn, num_docs)),
                1 => {
                    let scorer_union = scorer_union(should_scorers, &score_combiner_fn, num_docs);
                    CombinationMethod::Required(scorer_union)
                }
=======
                0 => CombinationMethod::Optional(scorer_union(
                    should_scorers,
                    &score_combiner_fn,
                    num_docs,
                )),
                1 => CombinationMethod::Required(scorer_union(
                    should_scorers,
                    &score_combiner_fn,
                    num_docs,
                )),
>>>>>>> 60225bdd
                n if num_of_should_scorers == n => {
                    // When num_of_should_scorers equals the number of should clauses,
                    // they are no different from must clauses.
                    must_scorers = match must_scorers.take() {
                        Some(mut must_scorers) => {
                            must_scorers.append(&mut should_scorers);
                            Some(must_scorers)
                        }
                        None => Some(should_scorers),
                    };
                    CombinationMethod::Ignored
                }
                _ => CombinationMethod::Required(SpecializedScorer::Other(scorer_disjunction(
                    should_scorers,
                    score_combiner_fn(),
                    self.minimum_number_should_match,
                ))),
            }
        } else {
            // None of should clauses are provided.
            if self.minimum_number_should_match > 0 {
                return Ok(SpecializedScorer::Other(Box::new(EmptyScorer)));
            } else {
                CombinationMethod::Ignored
            }
        };
        let exclude_scorer_opt: Option<Box<dyn Scorer>> = per_occur_scorers
            .remove(&Occur::MustNot)
            .map(|scorers| scorer_union(scorers, DoNothingCombiner::default, num_docs))
            .map(|specialized_scorer: SpecializedScorer| {
                into_box_scorer(specialized_scorer, DoNothingCombiner::default, num_docs)
            });
        let positive_scorer = match (should_opt, must_scorers) {
            (CombinationMethod::Ignored, Some(must_scorers)) => {
                SpecializedScorer::Other(intersect_scorers(must_scorers, num_docs))
            }
            (CombinationMethod::Optional(should_scorer), Some(must_scorers)) => {
                let must_scorer = intersect_scorers(must_scorers, num_docs);
                if self.scoring_enabled {
                    SpecializedScorer::Other(Box::new(
                        RequiredOptionalScorer::<_, _, TScoreCombiner>::new(
                            must_scorer,
                            into_box_scorer(should_scorer, &score_combiner_fn, num_docs),
                        ),
                    ))
                } else {
                    SpecializedScorer::Other(must_scorer)
                }
            }
            (CombinationMethod::Required(should_scorer), Some(mut must_scorers)) => {
                must_scorers.push(into_box_scorer(should_scorer, &score_combiner_fn, num_docs));
                SpecializedScorer::Other(intersect_scorers(must_scorers, num_docs))
            }
            (CombinationMethod::Ignored, None) => {
                return Ok(SpecializedScorer::Other(Box::new(EmptyScorer)))
            }
            (CombinationMethod::Required(should_scorer), None) => should_scorer,
            // Optional options are promoted to required if no must scorers exists.
            (CombinationMethod::Optional(should_scorer), None) => should_scorer,
        };
        if let Some(exclude_scorer) = exclude_scorer_opt {
            let positive_scorer_boxed =
                into_box_scorer(positive_scorer, &score_combiner_fn, num_docs);
            Ok(SpecializedScorer::Other(Box::new(Exclude::new(
                positive_scorer_boxed,
                exclude_scorer,
            ))))
        } else {
            Ok(positive_scorer)
        }
    }
}

impl<TScoreCombiner: ScoreCombiner + Sync> Weight for BooleanWeight<TScoreCombiner> {
    fn scorer(&self, reader: &SegmentReader, boost: Score) -> crate::Result<Box<dyn Scorer>> {
        let num_docs = reader.num_docs();
        if self.weights.is_empty() {
            Ok(Box::new(EmptyScorer))
        } else if self.weights.len() == 1 {
            let &(occur, ref weight) = &self.weights[0];
            if occur == Occur::MustNot {
                Ok(Box::new(EmptyScorer))
            } else {
                weight.scorer(reader, boost)
            }
        } else if self.scoring_enabled {
            self.complex_scorer(reader, boost, &self.score_combiner_fn)
                .map(|specialized_scorer| {
                    into_box_scorer(specialized_scorer, &self.score_combiner_fn, num_docs)
                })
        } else {
            self.complex_scorer(reader, boost, DoNothingCombiner::default)
                .map(|specialized_scorer| {
                    into_box_scorer(specialized_scorer, DoNothingCombiner::default, num_docs)
                })
        }
    }

    fn explain(&self, reader: &SegmentReader, doc: DocId) -> crate::Result<Explanation> {
        let mut scorer = self.scorer(reader, 1.0)?;
        if scorer.seek(doc) != doc {
            return Err(does_not_match(doc));
        }
        if !self.scoring_enabled {
            return Ok(Explanation::new("BooleanQuery with no scoring", 1.0));
        }

        let mut explanation = Explanation::new("BooleanClause. sum of ...", scorer.score());
        for (occur, subweight) in &self.weights {
            if is_positive_occur(*occur) {
                if let Ok(child_explanation) = subweight.explain(reader, doc) {
                    explanation.add_detail(child_explanation);
                }
            }
        }
        Ok(explanation)
    }

    fn for_each(
        &self,
        reader: &SegmentReader,
        callback: &mut dyn FnMut(DocId, Score),
    ) -> crate::Result<()> {
        let num_docs = reader.num_docs();
        let scorer = self.complex_scorer(reader, 1.0, &self.score_combiner_fn)?;
        match scorer {
            SpecializedScorer::TermUnion(term_scorers) => {
<<<<<<< HEAD
                let mut union_scorer =
                    BufferedUnionScorer::build(term_scorers, &self.score_combiner_fn, num_docs);
=======
                let mut union_scorer = BufferedUnionScorer::build(
                    term_scorers,
                    &self.score_combiner_fn,
                    reader.num_docs(),
                );
>>>>>>> 60225bdd
                for_each_scorer(&mut union_scorer, callback);
            }
            SpecializedScorer::Other(mut scorer) => {
                for_each_scorer(scorer.as_mut(), callback);
            }
        }
        Ok(())
    }

    fn for_each_no_score(
        &self,
        reader: &SegmentReader,
        callback: &mut dyn FnMut(&[DocId]),
    ) -> crate::Result<()> {
        let num_docs = reader.num_docs();
        let scorer = self.complex_scorer(reader, 1.0, || DoNothingCombiner)?;
        let mut buffer = [0u32; COLLECT_BLOCK_BUFFER_LEN];

        match scorer {
            SpecializedScorer::TermUnion(term_scorers) => {
<<<<<<< HEAD
                let mut union_scorer =
                    BufferedUnionScorer::build(term_scorers, &self.score_combiner_fn, num_docs);
=======
                let mut union_scorer = BufferedUnionScorer::build(
                    term_scorers,
                    &self.score_combiner_fn,
                    reader.num_docs(),
                );
>>>>>>> 60225bdd
                for_each_docset_buffered(&mut union_scorer, &mut buffer, callback);
            }
            SpecializedScorer::Other(mut scorer) => {
                for_each_docset_buffered(scorer.as_mut(), &mut buffer, callback);
            }
        }
        Ok(())
    }

    /// Calls `callback` with all of the `(doc, score)` for which score
    /// is exceeding a given threshold.
    ///
    /// This method is useful for the TopDocs collector.
    /// For all docsets, the blanket implementation has the benefit
    /// of prefiltering (doc, score) pairs, avoiding the
    /// virtual dispatch cost.
    ///
    /// More importantly, it makes it possible for scorers to implement
    /// important optimization (e.g. BlockWAND for union).
    fn for_each_pruning(
        &self,
        threshold: Score,
        reader: &SegmentReader,
        callback: &mut dyn FnMut(DocId, Score) -> Score,
    ) -> crate::Result<()> {
        let scorer = self.complex_scorer(reader, 1.0, &self.score_combiner_fn)?;
        match scorer {
            SpecializedScorer::TermUnion(term_scorers) => {
                super::block_wand(term_scorers, threshold, callback);
            }
            SpecializedScorer::Other(mut scorer) => {
                for_each_pruning_scorer(scorer.as_mut(), threshold, callback);
            }
        }
        Ok(())
    }
}

fn is_positive_occur(occur: Occur) -> bool {
    match occur {
        Occur::Must | Occur::Should => true,
        Occur::MustNot => false,
    }
}<|MERGE_RESOLUTION|>--- conflicted
+++ resolved
@@ -174,24 +174,11 @@
                 return Ok(SpecializedScorer::Other(Box::new(EmptyScorer)));
             }
             match self.minimum_number_should_match {
-<<<<<<< HEAD
                 0 => CombinationMethod::Optional(scorer_union(should_scorers, &score_combiner_fn, num_docs)),
                 1 => {
                     let scorer_union = scorer_union(should_scorers, &score_combiner_fn, num_docs);
                     CombinationMethod::Required(scorer_union)
                 }
-=======
-                0 => CombinationMethod::Optional(scorer_union(
-                    should_scorers,
-                    &score_combiner_fn,
-                    num_docs,
-                )),
-                1 => CombinationMethod::Required(scorer_union(
-                    should_scorers,
-                    &score_combiner_fn,
-                    num_docs,
-                )),
->>>>>>> 60225bdd
                 n if num_of_should_scorers == n => {
                     // When num_of_should_scorers equals the number of should clauses,
                     // they are no different from must clauses.
@@ -319,16 +306,8 @@
         let scorer = self.complex_scorer(reader, 1.0, &self.score_combiner_fn)?;
         match scorer {
             SpecializedScorer::TermUnion(term_scorers) => {
-<<<<<<< HEAD
                 let mut union_scorer =
                     BufferedUnionScorer::build(term_scorers, &self.score_combiner_fn, num_docs);
-=======
-                let mut union_scorer = BufferedUnionScorer::build(
-                    term_scorers,
-                    &self.score_combiner_fn,
-                    reader.num_docs(),
-                );
->>>>>>> 60225bdd
                 for_each_scorer(&mut union_scorer, callback);
             }
             SpecializedScorer::Other(mut scorer) => {
@@ -349,16 +328,8 @@
 
         match scorer {
             SpecializedScorer::TermUnion(term_scorers) => {
-<<<<<<< HEAD
                 let mut union_scorer =
                     BufferedUnionScorer::build(term_scorers, &self.score_combiner_fn, num_docs);
-=======
-                let mut union_scorer = BufferedUnionScorer::build(
-                    term_scorers,
-                    &self.score_combiner_fn,
-                    reader.num_docs(),
-                );
->>>>>>> 60225bdd
                 for_each_docset_buffered(&mut union_scorer, &mut buffer, callback);
             }
             SpecializedScorer::Other(mut scorer) => {
