use common::TinySet;

use crate::docset::{DocSet, TERMINATED};
use crate::query::score_combiner::{DoNothingCombiner, ScoreCombiner};
use crate::query::size_hint::estimate_union;
use crate::query::Scorer;
use crate::{DocId, Score};

// The buffered union looks ahead within a fixed-size sliding window
// of upcoming document IDs (the "horizon").
const HORIZON_NUM_TINYBITSETS: usize = HORIZON as usize / 64;
const HORIZON: u32 = 64u32 * 64u32;

// `drain_filter` is not stable yet.
// This function is similar except that it does is not unstable, and
// it does not keep the original vector ordering.
//
// Elements are dropped and not yielded.
fn unordered_drain_filter<T, P>(v: &mut Vec<T>, mut predicate: P)
where
    P: FnMut(&mut T) -> bool,
{
    let mut i = 0;
    while i < v.len() {
        if predicate(&mut v[i]) {
            v.swap_remove(i);
        } else {
            i += 1;
        }
    }
}

/// Creates a `DocSet` that iterate through the union of two or more `DocSet`s.
pub struct BufferedUnionScorer<TScorer, TScoreCombiner = DoNothingCombiner> {
    /// Active scorers (already filtered of `TERMINATED`).
    docsets: Vec<TScorer>,
    /// Sliding window presence map for upcoming docs.
    ///
    /// There are `HORIZON_NUM_TINYBITSETS` buckets, each covering
    /// a span of 64 doc IDs. Bucket `i` represents the range
    /// `[window_start_doc + i*64, window_start_doc + (i+1)*64)`.
    bitsets: Box<[TinySet; HORIZON_NUM_TINYBITSETS]>,
    // Index of the current TinySet bucket within the sliding window.
    bucket_idx: usize,
    /// Per-doc score combiners for the current window.
    ///
    /// these accumulators merge contributions from all scorers that
    /// hit the same doc within the buffered window.
    scores: Box<[TScoreCombiner; HORIZON as usize]>,
    /// Start doc ID (inclusive) of the current sliding window.
    window_start_doc: DocId,
    /// Current doc ID of the union.
    doc: DocId,
    /// Combined score for current `doc` as produced by `TScoreCombiner`.
    score: Score,
<<<<<<< HEAD
=======
    /// Number of documents in the segment.
>>>>>>> 60225bdd
    num_docs: u32,
}

fn refill<TScorer: Scorer, TScoreCombiner: ScoreCombiner>(
    scorers: &mut Vec<TScorer>,
    bitsets: &mut [TinySet; HORIZON_NUM_TINYBITSETS],
    score_combiner: &mut [TScoreCombiner; HORIZON as usize],
    min_doc: DocId,
) {
    unordered_drain_filter(scorers, |scorer| {
        let horizon = min_doc + HORIZON;
        loop {
            let doc = scorer.doc();
            if doc >= horizon {
                return false;
            }
            // add this document
            let delta = doc - min_doc;
            bitsets[(delta / 64) as usize].insert_mut(delta % 64u32);
            score_combiner[delta as usize].update(scorer);
            if scorer.advance() == TERMINATED {
                // remove the docset, it has been entirely consumed.
                return true;
            }
        }
    });
}

impl<TScorer: Scorer, TScoreCombiner: ScoreCombiner> BufferedUnionScorer<TScorer, TScoreCombiner> {
    /// num_docs is the number of documents in the segment.
    pub(crate) fn build(
        docsets: Vec<TScorer>,
        score_combiner_fn: impl FnOnce() -> TScoreCombiner,
        num_docs: u32,
    ) -> BufferedUnionScorer<TScorer, TScoreCombiner> {
        let non_empty_docsets: Vec<TScorer> = docsets
            .into_iter()
            .filter(|docset| docset.doc() != TERMINATED)
            .collect();
        let mut union = BufferedUnionScorer {
            docsets: non_empty_docsets,
            bitsets: Box::new([TinySet::empty(); HORIZON_NUM_TINYBITSETS]),
            scores: Box::new([score_combiner_fn(); HORIZON as usize]),
            bucket_idx: HORIZON_NUM_TINYBITSETS,
            window_start_doc: 0,
            doc: 0,
            score: 0.0,
            num_docs,
        };
        if union.refill() {
            union.advance();
        } else {
            union.doc = TERMINATED;
        }
        union
    }

    fn refill(&mut self) -> bool {
        if let Some(min_doc) = self.docsets.iter().map(DocSet::doc).min() {
            // Reset the sliding window to start at the smallest doc
            // across all scorers and prebuffer within the horizon.
            self.window_start_doc = min_doc;
            self.bucket_idx = 0;
            self.doc = min_doc;
            refill(
                &mut self.docsets,
                &mut self.bitsets,
                &mut self.scores,
                min_doc,
            );
            true
        } else {
            false
        }
    }

    fn advance_buffered(&mut self) -> bool {
        while self.bucket_idx < HORIZON_NUM_TINYBITSETS {
            if let Some(val) = self.bitsets[self.bucket_idx].pop_lowest() {
                let delta = val + (self.bucket_idx as u32) * 64;
                self.doc = self.window_start_doc + delta;
                let score_combiner = &mut self.scores[delta as usize];
                self.score = score_combiner.score();
                score_combiner.clear();
                return true;
            } else {
                self.bucket_idx += 1;
            }
        }
        false
    }

    fn is_in_horizon(&self, target: DocId) -> bool {
        if let Some(gap) = target.checked_sub(self.window_start_doc) {
            gap < HORIZON
        } else {
            false
        }
    }
}

impl<TScorer, TScoreCombiner> DocSet for BufferedUnionScorer<TScorer, TScoreCombiner>
where
    TScorer: Scorer,
    TScoreCombiner: ScoreCombiner,
{
    fn advance(&mut self) -> DocId {
        if self.advance_buffered() {
            return self.doc;
        }
        if !self.refill() {
            self.doc = TERMINATED;
            return TERMINATED;
        }
        if !self.advance_buffered() {
            return TERMINATED;
        }
        self.doc
    }

    fn seek(&mut self, target: DocId) -> DocId {
        if self.doc >= target {
            return self.doc;
        }
        if self.is_in_horizon(target) {
            // Our value is within the buffered horizon.

            // Skipping to corresponding bucket.
            let gap = target - self.window_start_doc;
            let new_bucket_idx = gap as usize / 64;
            for obsolete_tinyset in &mut self.bitsets[self.bucket_idx..new_bucket_idx] {
                obsolete_tinyset.clear();
            }
            for score_combiner in &mut self.scores[self.bucket_idx * 64..new_bucket_idx * 64] {
                score_combiner.clear();
            }
            self.bucket_idx = new_bucket_idx;

            // Advancing until we reach the end of the bucket
            // or we reach a doc greater or equal to the target.
            let mut doc = self.doc();
            while doc < target {
                doc = self.advance();
            }
            doc
        } else {
            // clear the buffered info.
            for obsolete_tinyset in self.bitsets.iter_mut() {
                *obsolete_tinyset = TinySet::empty();
            }
            for score_combiner in self.scores.iter_mut() {
                score_combiner.clear();
            }

            // The target is outside of the buffered horizon.
            // advance all docsets to a doc >= to the target.
            unordered_drain_filter(&mut self.docsets, |docset| {
                if docset.doc() < target {
                    docset.seek(target);
                }
                docset.doc() == TERMINATED
            });

            // at this point all of the docsets
            // are positioned on a doc >= to the target.
            if !self.refill() {
                self.doc = TERMINATED;
                return TERMINATED;
            }
            self.advance()
        }
    }

    fn seek_into_the_danger_zone(&mut self, target: DocId) -> bool {
        if self.is_in_horizon(target) {
            // Our value is within the buffered horizon and the docset may already have been
            // processed and removed, so we need to use seek, which uses the regular advance.
            self.seek(target) == target
        } else {
            // The docsets are not in the buffered range, so we can use seek_into_the_danger_zone
            // of the underlying docsets
            let is_hit = self
                .docsets
                .iter_mut()
                .any(|docset| docset.seek_into_the_danger_zone(target));

            // The API requires the DocSet to be in a valid state when `seek_into_the_danger_zone`
            // returns true.
            if is_hit {
                self.seek(target);
            }
            is_hit
        }
    }

    fn doc(&self) -> DocId {
        self.doc
    }

    fn size_hint(&self) -> u32 {
        estimate_union(self.docsets.iter().map(DocSet::size_hint), self.num_docs)
    }

    fn cost(&self) -> u64 {
<<<<<<< HEAD
        self.docsets.iter().map(DocSet::cost).sum()
=======
        self.docsets.iter().map(|docset| docset.cost()).sum()
>>>>>>> 60225bdd
    }

    // TODO Also implement `count` with deletes efficiently.
    fn count_including_deleted(&mut self) -> u32 {
        if self.doc == TERMINATED {
            return 0;
        }
        let mut count = self.bitsets[self.bucket_idx..HORIZON_NUM_TINYBITSETS]
            .iter()
            .map(|bitset| bitset.len())
            .sum::<u32>()
            + 1;
        for bitset in self.bitsets.iter_mut() {
            bitset.clear();
        }
        while self.refill() {
            count += self.bitsets.iter().map(|bitset| bitset.len()).sum::<u32>();
            for bitset in self.bitsets.iter_mut() {
                bitset.clear();
            }
        }
        self.bucket_idx = HORIZON_NUM_TINYBITSETS;
        count
    }
}

impl<TScorer, TScoreCombiner> Scorer for BufferedUnionScorer<TScorer, TScoreCombiner>
where
    TScoreCombiner: ScoreCombiner,
    TScorer: Scorer,
{
    fn score(&mut self) -> Score {
        self.score
    }
}<|MERGE_RESOLUTION|>--- conflicted
+++ resolved
@@ -53,10 +53,6 @@
     doc: DocId,
     /// Combined score for current `doc` as produced by `TScoreCombiner`.
     score: Score,
-<<<<<<< HEAD
-=======
-    /// Number of documents in the segment.
->>>>>>> 60225bdd
     num_docs: u32,
 }
 
@@ -261,11 +257,7 @@
     }
 
     fn cost(&self) -> u64 {
-<<<<<<< HEAD
         self.docsets.iter().map(DocSet::cost).sum()
-=======
-        self.docsets.iter().map(|docset| docset.cost()).sum()
->>>>>>> 60225bdd
     }
 
     // TODO Also implement `count` with deletes efficiently.
