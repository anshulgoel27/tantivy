use std::borrow::{Borrow, BorrowMut};

use crate::fastfield::AliveBitSet;
use crate::DocId;

/// Sentinel value returned when a [`DocSet`] has been entirely consumed.
///
/// This is not `u32::MAX` as one would have expected, due to the lack of SSE2 instructions
/// to compare `[u32; 4]`.
pub const TERMINATED: DocId = i32::MAX as u32;

/// The collect_block method on `SegmentCollector` uses a buffer of this size.
/// Passed results to `collect_block` will not exceed this size and will be
/// exactly this size as long as we can fill the buffer.
pub const COLLECT_BLOCK_BUFFER_LEN: usize = 64;

/// Represents an iterable set of sorted doc ids.
pub trait DocSet: Send {
    /// Goes to the next element.
    ///
    /// The DocId of the next element is returned.
    /// In other words we should always have :
    /// ```compile_fail
    /// let doc = docset.advance();
    /// assert_eq!(doc, docset.doc());
    /// ```
    ///
    /// If we reached the end of the `DocSet`, [`TERMINATED`] should be returned.
    ///
    /// Calling `.advance()` on a terminated `DocSet` should be supported, and [`TERMINATED`] should
    /// be returned.
    fn advance(&mut self) -> DocId;

    /// Advances the `DocSet` forward until reaching the target, or going to the
    /// lowest [`DocId`] greater than the target.
    ///
    /// If the end of the `DocSet` is reached, [`TERMINATED`] is returned.
    ///
    /// Calling `.seek(target)` on a terminated `DocSet` is legal. Implementation
    /// of `DocSet` should support it.
    ///
    /// Calling `seek(TERMINATED)` is also legal and is the normal way to consume a `DocSet`.
    ///
    /// `target` has to be larger or equal to `.doc()` when calling `seek`.
    fn seek(&mut self, target: DocId) -> DocId {
        let mut doc = self.doc();
        debug_assert!(doc <= target);
        while doc < target {
            doc = self.advance();
        }
        doc
    }

    /// Seeks to the target if possible and returns true if the target is in the DocSet.
    ///
    /// DocSets that already have an efficient `seek` method don't need to implement
    /// `seek_into_the_danger_zone`. All wrapper DocSets should forward
    /// `seek_into_the_danger_zone` to the underlying DocSet.
    ///
    /// ## API Behaviour
    /// If `seek_into_the_danger_zone` is returning true, a call to `doc()` has to return target.
    /// If `seek_into_the_danger_zone` is returning false, a call to `doc()` may return any doc
    /// between the last doc that matched and target or a doc that is a valid next hit after
    /// target. The DocSet is considered to be in an invalid state until
    /// `seek_into_the_danger_zone` returns true again.
    ///
    /// `target` needs to be equal or larger than `doc` when in a valid state.
    ///
    /// Consecutive calls are not allowed to have decreasing `target` values.
    ///
    /// # Warning
    /// This is an advanced API used by intersection. The API contract is tricky, avoid using it.
    fn seek_into_the_danger_zone(&mut self, target: DocId) -> bool {
        let current_doc = self.doc();
        if current_doc < target {
            self.seek(target);
        }
        self.doc() == target
    }

    /// Fills a given mutable buffer with the next doc ids from the
    /// `DocSet`
    ///
    /// If that many `DocId`s are available, the method should
    /// fill the entire buffer and return the length of the buffer.
    ///
    /// If we reach the end of the `DocSet` before filling
    /// it entirely, then the buffer is filled up to this point, and
    /// return value is the number of elements that were filled.
    ///
    /// # Warning
    ///
    /// This method is only here for specific high-performance
    /// use case where batching. The normal way to
    /// go through the `DocId`'s is to call `.advance()`.
    fn fill_buffer(&mut self, buffer: &mut [DocId; COLLECT_BLOCK_BUFFER_LEN]) -> usize {
        if self.doc() == TERMINATED {
            return 0;
        }
        for (i, buffer_val) in buffer.iter_mut().enumerate() {
            *buffer_val = self.doc();
            if self.advance() == TERMINATED {
                return i + 1;
            }
        }
        buffer.len()
    }

    /// Returns the current document
    /// Right after creating a new `DocSet`, the docset points to the first document.
    ///
    /// If the `DocSet` is empty, `.doc()` should return [`TERMINATED`].
    fn doc(&self) -> DocId;

    /// Returns a best-effort hint of the
    /// length of the docset.
    fn size_hint(&self) -> u32;

    /// Returns a best-effort hint of the cost to consume the entire docset.
    ///
    /// Consuming means calling advance until [`TERMINATED`] is returned.
    /// The cost should be relative to the cost of driving a Term query,
    /// which would be the number of documents in the DocSet.
    ///
    /// By default this returns `size_hint()`.
<<<<<<< HEAD
    ///
    /// DocSets may have vastly different cost depending on their type,
    /// e.g. an intersection with 10 hits is much cheaper than
    /// a phrase search with 10 hits, since it needs to load positions.
    ///
    /// ### Future Work
    /// We may want to differentiate `DocSet` costs more more granular, e.g.
    /// creation_cost, advance_cost, seek_cost on to get a good estimation
    /// what query types to choose.
=======
>>>>>>> 60225bdd
    fn cost(&self) -> u64 {
        self.size_hint() as u64
    }

    /// Returns the number documents matching.
    /// Calling this method consumes the `DocSet`.
    fn count(&mut self, alive_bitset: &AliveBitSet) -> u32 {
        let mut count = 0u32;
        let mut doc = self.doc();
        while doc != TERMINATED {
            if alive_bitset.is_alive(doc) {
                count += 1u32;
            }
            doc = self.advance();
        }
        count
    }

    /// Returns the count of documents, deleted or not.
    /// Calling this method consumes the `DocSet`.
    ///
    /// Of course, the result is an upper bound of the result
    /// given by `count()`.
    fn count_including_deleted(&mut self) -> u32 {
        let mut count = 0u32;
        let mut doc = self.doc();
        while doc != TERMINATED {
            count += 1u32;
            doc = self.advance();
        }
        count
    }
}

impl DocSet for &mut dyn DocSet {
    fn advance(&mut self) -> u32 {
        (**self).advance()
    }

    fn seek(&mut self, target: DocId) -> DocId {
        (**self).seek(target)
    }

    fn seek_into_the_danger_zone(&mut self, target: DocId) -> bool {
        (**self).seek_into_the_danger_zone(target)
    }

    fn doc(&self) -> u32 {
        (**self).doc()
    }

    fn size_hint(&self) -> u32 {
        (**self).size_hint()
    }

    fn cost(&self) -> u64 {
        (**self).cost()
    }

    fn count(&mut self, alive_bitset: &AliveBitSet) -> u32 {
        (**self).count(alive_bitset)
    }

    fn count_including_deleted(&mut self) -> u32 {
        (**self).count_including_deleted()
    }
}

impl<TDocSet: DocSet + ?Sized> DocSet for Box<TDocSet> {
    fn advance(&mut self) -> DocId {
        let unboxed: &mut TDocSet = self.borrow_mut();
        unboxed.advance()
    }

    fn seek(&mut self, target: DocId) -> DocId {
        let unboxed: &mut TDocSet = self.borrow_mut();
        unboxed.seek(target)
    }

    fn seek_into_the_danger_zone(&mut self, target: DocId) -> bool {
        let unboxed: &mut TDocSet = self.borrow_mut();
        unboxed.seek_into_the_danger_zone(target)
    }

    fn fill_buffer(&mut self, buffer: &mut [DocId; COLLECT_BLOCK_BUFFER_LEN]) -> usize {
        let unboxed: &mut TDocSet = self.borrow_mut();
        unboxed.fill_buffer(buffer)
    }

    fn doc(&self) -> DocId {
        let unboxed: &TDocSet = self.borrow();
        unboxed.doc()
    }

    fn size_hint(&self) -> u32 {
        let unboxed: &TDocSet = self.borrow();
        unboxed.size_hint()
    }

    fn cost(&self) -> u64 {
        let unboxed: &TDocSet = self.borrow();
        unboxed.cost()
    }

    fn count(&mut self, alive_bitset: &AliveBitSet) -> u32 {
        let unboxed: &mut TDocSet = self.borrow_mut();
        unboxed.count(alive_bitset)
    }

    fn count_including_deleted(&mut self) -> u32 {
        let unboxed: &mut TDocSet = self.borrow_mut();
        unboxed.count_including_deleted()
    }
}<|MERGE_RESOLUTION|>--- conflicted
+++ resolved
@@ -123,18 +123,6 @@
     /// which would be the number of documents in the DocSet.
     ///
     /// By default this returns `size_hint()`.
-<<<<<<< HEAD
-    ///
-    /// DocSets may have vastly different cost depending on their type,
-    /// e.g. an intersection with 10 hits is much cheaper than
-    /// a phrase search with 10 hits, since it needs to load positions.
-    ///
-    /// ### Future Work
-    /// We may want to differentiate `DocSet` costs more more granular, e.g.
-    /// creation_cost, advance_cost, seek_cost on to get a good estimation
-    /// what query types to choose.
-=======
->>>>>>> 60225bdd
     fn cost(&self) -> u64 {
         self.size_hint() as u64
     }
