--- conflicted
+++ resolved
@@ -17,15 +17,10 @@
 }
 
 #[inline]
-unsafe fn u32_to_i32_avx2(vals_u32x8s: DataType) -> DataType { unsafe {
+unsafe fn u32_to_i32_avx2(vals_u32x8s: DataType) -> DataType {
     const HIGHEST_BIT_MASK: DataType = from_u32x8([HIGHEST_BIT; NUM_LANES]);
-<<<<<<< HEAD
-    op_xor(vals_u32x8s, HIGHEST_BIT_MASK)
-}}
-=======
     unsafe { op_xor(vals_u32x8s, HIGHEST_BIT_MASK) }
 }
->>>>>>> 618e3bd1
 
 pub fn filter_vec_in_place(range: RangeInclusive<u32>, offset: u32, output: &mut Vec<u32>) {
     // We use a monotonic mapping from u32 to i32 to make the comparison possible in AVX2.
@@ -56,7 +51,7 @@
     output: *mut u32,
     offset: u32,
     num_words: usize,
-) -> usize { unsafe {
+) -> usize {
     let mut output_tail = output;
     let range_simd = set1(*range.start())..=set1(*range.end());
     let mut ids = from_u32x8([
@@ -83,35 +78,24 @@
             input = input.offset(1);
         }
     }
-<<<<<<< HEAD
-    output_tail.offset_from(output) as usize
-}}
-=======
     unsafe { output_tail.offset_from(output) as usize }
 }
->>>>>>> 618e3bd1
 
 #[inline]
 #[target_feature(enable = "avx2")]
-unsafe fn compact(data: DataType, mask: u8) -> DataType { unsafe {
+unsafe fn compact(data: DataType, mask: u8) -> DataType {
     let vperm_mask = MASK_TO_PERMUTATION[mask as usize];
     _mm256_permutevar8x32_epi32(data, vperm_mask)
-}}
+}
 
 #[inline]
 #[target_feature(enable = "avx2")]
-unsafe fn compute_filter_bitset(val: __m256i, range: std::ops::RangeInclusive<__m256i>) -> u8 { unsafe {
+unsafe fn compute_filter_bitset(val: __m256i, range: std::ops::RangeInclusive<__m256i>) -> u8 {
     let too_low = op_greater(*range.start(), val);
     let too_high = op_greater(val, *range.end());
     let inside = op_or(too_low, too_high);
-<<<<<<< HEAD
-    255 - std::arch::x86_64::_mm256_movemask_ps(std::mem::transmute::<DataType, __m256>(inside))
-        as u8
-}}
-=======
     255 - std::arch::x86_64::_mm256_movemask_ps(_mm256_castsi256_ps(inside)) as u8
 }
->>>>>>> 618e3bd1
 
 union U8x32 {
     vector: DataType,
